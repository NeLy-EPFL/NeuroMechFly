import numpy
import setuptools

setuptools.setup(
    name='NeuroMechFly',
    version='0.1',
    description='Modules to run NeuroMechFly simulation',
    author='Neuroengineering Lab.',
    author_email='NeuroMechFly@groupes.epfl.ch',
    license='Apache 2.0',
    packages=setuptools.find_packages(),
    install_requires=[
        'farms_pylog @ git+https://gitlab.com/FARMSIM/farms_pylog.git',
        'farms_network @ git+https://gitlab.com/FARMSIM/farms_network.git',
        'farms_container @ git+https://gitlab.com/FARMSIM/farms_container.git',
        'df3dPostProcessing @ git+https://github.com/NeLy-EPFL/df3dPostProcessing.git',
        'numpy',
        'pandas',
        'matplotlib',
        'networkx',
        'scipy',
        'treelib',
        'trimesh',
        'tqdm',
        'pybullet',
        'PyYAML',
        'dataclasses',
        'jmetalpy',
        'tables',
<<<<<<< HEAD
        'pillow',
        'shapely',
        'scikit-posthocs'
=======
        'pillow'
>>>>>>> 33733ffc
    ],
    scripts=['scripts/kinematic_replay/run_kinematic_replay',
        'scripts/kinematic_replay/run_kinematic_replay_ground',
        'scripts/neuromuscular_optimization/run_multiobj_optimization',
        'scripts/neuromuscular_optimization/run_neuromuscular_control',
        'scripts/sensitivity_analysis/run_sensitivity_analysis',
        'scripts/sensitivity_analysis/run_grid_search'
    ],
)<|MERGE_RESOLUTION|>--- conflicted
+++ resolved
@@ -27,13 +27,9 @@
         'dataclasses',
         'jmetalpy',
         'tables',
-<<<<<<< HEAD
         'pillow',
         'shapely',
         'scikit-posthocs'
-=======
-        'pillow'
->>>>>>> 33733ffc
     ],
     scripts=['scripts/kinematic_replay/run_kinematic_replay',
         'scripts/kinematic_replay/run_kinematic_replay_ground',
