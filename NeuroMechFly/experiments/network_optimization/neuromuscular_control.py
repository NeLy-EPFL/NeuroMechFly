--- conflicted
+++ resolved
@@ -277,13 +277,8 @@
         """
         current_ground_contact_links = self.get_current_contacts()
         contact_points = [
-<<<<<<< HEAD
             self.get_link_position(f"{side}Tarsus5")*self.units.meters + [0, 0, .15]
             for side in ("RF", "RM", "RH", "LH", "LM", "LF")
-=======
-            self.get_link_position(f"{side}Tarsus5")[:2] * self.units.meters
-            for side in ["RF", "RM", "RH", "LH", "LM", "LF"]
->>>>>>> 9d77256d
             if any(
                 self.link_id[f"{side}Tarsus{num}"] in current_ground_contact_links
                 for num in range(1, 6)
@@ -314,7 +309,6 @@
         if draw_polygon:
             # assert polygon.is_closed, f"Polygon contacts not closed : {list(polygon.exterior.coords)}"
             # Draw the polygon
-<<<<<<< HEAD
             num_coords = len(polygon.coords)
             for idx, line_id in enumerate(self.draw_ss_line_ids):
                 from_coord, to_coord = (0, 0, 0), (0, 0, 0)
@@ -325,22 +319,6 @@
                     from_coord,
                     to_coord,
                     lineColorRGB=(1,0,0),
-                    replaceItemUniqueId=line_id
-=======
-            for idx in range(len(polygon.exterior.coords) - 1):
-                p.addUserDebugLine(
-                    list(polygon.exterior.coords[idx]) + [11.1],
-                    list(polygon.exterior.coords[idx + 1]) + [11.1],
-                    lineColorRGB=[1, 0, 0],
-                    replaceItemUniqueId=self.draw_ss_line_ids[idx]
-                )
-            for idx in range(len(polygon.exterior.coords), 6):
-                p.addUserDebugLine(
-                    (0., 0., 0.),
-                    (0., 0., 0.),
-                    lineColorRGB=[0, 0, 0],
-                    replaceItemUniqueId=self.draw_ss_line_ids[idx]
->>>>>>> 9d77256d
                 )
             # Draw a vertical line from center of mass
             color = [1, 0, 0] if polygon.contains(
@@ -356,21 +334,12 @@
         distance = np.min([
             DrosophilaSimulation.compute_perpendicular_distance(
                 DrosophilaSimulation.compute_line_coefficients(
-<<<<<<< HEAD
                     polygon.coords[idx],
                     polygon.coords[idx+1]
                 ),
                 center_of_mass
             )
             for idx in range(len(polygon.coords)-1)
-=======
-                    polygon.exterior.coords[idx],
-                    polygon.exterior.coords[idx + 1]
-                ),
-                center_of_mass
-            )
-            for idx in range(len(polygon.exterior.coords) - 1)
->>>>>>> 9d77256d
         ])
         return distance if polygon.contains(
             Point(center_of_mass)) else -distance
