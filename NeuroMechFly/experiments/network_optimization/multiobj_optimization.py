""" Drosophila Evolution. """

import logging
import os
from pathlib import Path
import pkgutil

import farms_pylog as pylog
import numpy as np
from jmetal.core.observer import Observer
from jmetal.core.problem import DynamicProblem, FloatProblem
from jmetal.core.solution import FloatSolution
from jmetal.util.solution import (
    print_function_values_to_file,
    print_variables_to_file,
)
from farms_container import Container
from NeuroMechFly.experiments.network_optimization.neuromuscular_control import \
    DrosophilaSimulation


LOGGER = logging.getLogger('jmetal')

neuromechfly_path = Path(pkgutil.get_loader("NeuroMechFly").get_filename()).parents[1]



class WriteFullFrontToFileObserver(Observer):
    """ Write full front to file. """

    def __init__(self, output_directory: str) -> None:
        """ Write function values of the front into files.

        output_directory: <str>
            Output directory in which the optimization results will be saved.
            Objective functions will be saved on a file `FUN.x`.
            Variable values will be saved on a file `VAR.x`.
        """
        self.counter = 0
        self.directory = output_directory

        if Path(self.directory).is_dir():
            LOGGER.warning(
                'Directory {} exists. Removing contents.'.format(
                    self.directory,
                )
            )
            for file in os.listdir(self.directory):
                os.remove('{0}/{1}'.format(self.directory, file))
        else:
            LOGGER.warning(
                'Directory {} does not exist. Creating it.'.format(
                    self.directory,
                )
            )
            Path(self.directory).mkdir(parents=True)

    def update(self, *args, **kwargs):
        problem = kwargs['PROBLEM']
        solutions = kwargs['SOLUTIONS']

        if solutions:
            if isinstance(problem, DynamicProblem):
                termination_criterion_is_met = kwargs.get(
                    'TERMINATION_CRITERIA_IS_MET', None)
                if termination_criterion_is_met:
                    print_variables_to_file(
                        solutions,
                        '{}/VAR.{}'.format(
                            self.directory,
                            self.counter,
                        )
                    )
                    print_function_values_to_file(
                        solutions,
                        '{}/FUN.{}'.format(
                            self.directory,
                            self.counter,
                        )
                    )
                    self.counter += 1
            else:
                print_variables_to_file(
                    solutions,
                    '{}/VAR.{}'.format(
                        self.directory,
                        self.counter,
                    )
                )
                print_function_values_to_file(
                    solutions,
                    '{}/FUN.{}'.format(
                        self.directory,
                        self.counter,
                    )
                )
                self.counter += 1


def read_optimization_results(fun, var):
    """ Read optimization results. """
    return (np.loadtxt(fun), np.loadtxt(var))


class DrosophilaEvolution(FloatProblem):
    """ Class for Evolutionary Optimization. """

    def __init__(self):
        super(DrosophilaEvolution, self).__init__()
        #: Set number of variables, objectives, and contraints
        self.number_of_variables = 62
        self.number_of_objectives = 2
        self.number_of_constraints = 0
        #: Minimize the objectives
        self.obj_directions = [self.MINIMIZE, self.MINIMIZE]
        self.obj_labels = ["Distance (negative)", "Stability"]

        #: Bounds for the muscle parameters 3 muscles per leg
        #: Each muscle has 5 variables to be optimized corresponding to
        #: Alpha, beta, gamma, delta, and resting pose of the Ekeberg model
        lower_bound_active_muscles = (
                np.asarray(
                    [# Front
                    [1e-2, 1e-2, 1e-3, 1e-4, -0.22], # Coxa
                    [1e-2, 1e-2, 1e-3, 1e-4, -2.5], # Femur
                    [1e-2, 1e-2, 1e-3, 5e-4, 0.76], # Tibia
                    # Mid
                    [1e-2, 1e-2, 1e-3, 1e-4, -2.2], # Coxa_roll
                    [1e-2, 1e-2, 1e-3, 1e-4, -2.35], # Femur
                    [1e-2, 1e-2, 1e-3, 5e-4, 1.73], # Tibia
                    # Hind
                    [1e-2, 1e-2, 1e-3, 1e-4, -2.78], # Coxa_roll
                    [1e-2, 1e-2, 1e-3, 1e-4, -2.46], # Femur
                    [1e-2, 1e-2, 1e-3, 5e-4, 1.12], # Tibia
                    ]
                )
        ).flatten()

        upper_bound_active_muscles = (
                np.asarray(
                    [
                    # Front
                    [1e0, 1e0, 1e0, 1e-3, 0.49], # Coxa
                    [1e0, 1e0, 1e0, 1e-3, -1.3], # Femur
                    [1e-1, 1e-1, 1e-1, 1e-3, 2.19], # Tibia
                    # Mid
                    [1e0, 1e0, 1e0, 1e-3, -1.75], # Coxa_roll
                    [1e0, 1e0, 1e0, 1e-3, -1.84], # Femur
                    [1e-1, 1e-1, 1e-1, 1e-3, 2.63], # Tibia
                    # Hind
                    [1e0, 1e0, 1e0, 1e-3, -2.44], # Coxa_roll
                    [1e0, 1e0, 1e0, 1e-3, -1.31], # Femur
                    [1e-1, 1e-1, 1e-1, 1e-3, 2.79], # Tibia
                    ]
                )
        ).flatten()

        #: Bounds for the intraleg (12) and interleg (5) phases
        lower_bound_phases = np.ones(
            (17,)) * -np.pi
        upper_bound_phases = np.ones(
            (17,)) * np.pi

        self.lower_bound = np.hstack(
            (
                lower_bound_active_muscles,
                lower_bound_phases
            )
        )
        self.upper_bound = np.hstack(
            (
                upper_bound_active_muscles,
                upper_bound_phases
            )
        )

        #: Uncomment in case of warm start
        # fun, var = read_optimization_results(
        #     "./FUN_warm_start.3",
        #     "./VAR_warm_start.3"
        # )

        # self.initial_solutions =  list(var) # [var[np.argmin(fun[:, 0])]]
        self.initial_solutions = []
        self._initial_solutions = self.initial_solutions.copy()

    def create_solution(self):
        """ Creates a new solution based on the bounds and variables. """
        new_solution = FloatSolution(
            self.lower_bound,
            self.upper_bound,
            self.number_of_objectives,
            self.number_of_constraints
        )
        new_solution.variables = np.random.uniform(
            self.lower_bound,
            self.upper_bound,
            self.number_of_variables
        ).tolist() if not self._initial_solutions else self._initial_solutions.pop()
        return new_solution

    def evaluate(self, solution):
        """ Evaluates the optimization solution in PyBullet without GUI.

        Parameters
        ----------
        solution : <FloatSolution>
            Solution obtained from the optimizer.

        Returns
        -------
        solution : <FloatSolution>
            Evaluated solution.
        """
        #: Set how long the simulation will run to evaluate the solution
        run_time = 3.0
        #: Set a time step for the physics engine
        time_step = 0.001
        #: Setting up the paths for the SDF and POSE files
        model_path = os.path.join(
            neuromechfly_path,
            'data/design/sdf/neuromechfly_limitsFromData.sdf',
        )
        pose_path = os.path.join(
            neuromechfly_path,
            'data/config/pose/pose_tripod.yaml',
        )
        controller_path = os.path.join(
            neuromechfly_path,
            'data/config/network/locomotion_network.graphml',
        )
        #: Simulation options
        sim_options = {
            "headless": True,
            "model": model_path,
            "model_offset": [0., 0., 11.2e-3],
            "pose": pose_path,
            "run_time": run_time,
            "base_link": 'Thorax',
            "controller": controller_path
        }
        #: Create the container instance that the simulation results will be dumped
        container = Container(run_time / time_step)
        #: Create the simulation instance with the specified options and container
        fly = DrosophilaSimulation(container, sim_options)
        #: Update the parameters (i.e. muscle, phases)
        fly.update_parameters(solution.variables)
        #: Check if any of the termination criteria is met
        _successful = fly.run(optimization=True)

        #: Objectives
        #: Minimize activations
        m_out = np.asarray(container.muscle.outputs.log)
        m_names = container.muscle.outputs.names
        act = np.asarray([
            m_out[:, j]
            for j, name in enumerate(m_names)
            if 'flexor_act' in name or 'extensor_act' in name
        ])
        #: Normalize it by the maximum activation possible [0- ~2]
        act = np.sum(act**2) / 1e5

        #: Forward distance (backward rotation of the ball)
        distance = -np.array(
            fly.ball_rotations
        )[0] * fly.ball_radius

        #: Stability coefficient
        stability = fly.opti_stability

        #: Penalties
        #: Penalty long stance periods

        expected_stance_legs = 3.8
        min_legs = 3
<<<<<<< HEAD
        mean_stance_legs = fly.stance_count * fly.TIME_STEP / fly.TIME
=======
        mean_stance_legs = fly.stance_count * fly.run_time / fly.time
>>>>>>> fc4e5d29
        penalty_time_stance = (
            0.0
            if min_legs <= mean_stance_legs < expected_stance_legs
            else abs(mean_stance_legs - min_legs)
        )
        distance_weight = -1e1
        stability_weight = -1e-1
        movement_weight = 1e-2
        touch_weight = 1e-2
        velocity_weight = 1e-1
        stance_weight = 1e2
        penalties = (
            movement_weight * fly.opti_lava + \
            #touch_weight * fly.opti_touch + \
            velocity_weight * fly.opti_velocity + \
            stance_weight * penalty_time_stance
        )

        #: Print penalties and objectives
        print(
            f"OBJECTIVES\n===========\n\
                Distance: {distance_weight * distance} \n \
                Stability: {stability_weight * stability} \n \
                Work: {fly.mechanical_work} \n \
                PENALTIES\n=========\n \
                Penalty lava: {movement_weight * fly.opti_lava} \n \
                #Penalty touch: {touch_weight * fly.opti_touch} \n \
                Penalty velocity: {velocity_weight*fly.opti_velocity} \n \
                Penalty stance: {stance_weight * penalty_time_stance} \n \
            "
        )

        solution.objectives[0] = distance_weight * distance + penalties
        solution.objectives[1] = stability_weight * stability + penalties

        print(
            "OBJECTIVE FUNCTION EVALUATION:\n===========\n\
                First: {} \n \
                Second: {} \n \
            ".format(
                solution.objectives[0],
                solution.objectives[1]
            )
        )

        return solution

    def get_name(self):
        """ Name of the simulation. """
        return 'Drosophila'

    def __del__(self):
        """ Delete the simulation at the end of each run. """
        print('Deleting fly simulation....')<|MERGE_RESOLUTION|>--- conflicted
+++ resolved
@@ -273,11 +273,7 @@
 
         expected_stance_legs = 3.8
         min_legs = 3
-<<<<<<< HEAD
-        mean_stance_legs = fly.stance_count * fly.TIME_STEP / fly.TIME
-=======
-        mean_stance_legs = fly.stance_count * fly.run_time / fly.time
->>>>>>> fc4e5d29
+        mean_stance_legs = fly.stance_count * fly.time_step / fly.time
         penalty_time_stance = (
             0.0
             if min_legs <= mean_stance_legs < expected_stance_legs
@@ -291,7 +287,6 @@
         stance_weight = 1e2
         penalties = (
             movement_weight * fly.opti_lava + \
-            #touch_weight * fly.opti_touch + \
             velocity_weight * fly.opti_velocity + \
             stance_weight * penalty_time_stance
         )
@@ -304,7 +299,6 @@
                 Work: {fly.mechanical_work} \n \
                 PENALTIES\n=========\n \
                 Penalty lava: {movement_weight * fly.opti_lava} \n \
-                #Penalty touch: {touch_weight * fly.opti_touch} \n \
                 Penalty velocity: {velocity_weight*fly.opti_velocity} \n \
                 Penalty stance: {stance_weight * penalty_time_stance} \n \
             "
