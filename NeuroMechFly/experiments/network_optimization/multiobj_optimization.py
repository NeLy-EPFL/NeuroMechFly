""" Drosophila Evolution. """

import logging
import os
from pathlib import Path
import pkgutil
import yaml
from typing import Tuple

import farms_pylog as pylog
import numpy as np
from jmetal.core.observer import Observer
from jmetal.core.problem import DynamicProblem, FloatProblem
from jmetal.core.solution import FloatSolution
from jmetal.util.solution import (
    print_function_values_to_file,
    print_variables_to_file,
)
from farms_container import Container
from NeuroMechFly.experiments.network_optimization.neuromuscular_control import \
    DrosophilaSimulation


LOGGER = logging.getLogger('jmetal')

neuromechfly_path = Path(pkgutil.get_loader("NeuroMechFly").get_filename()).parents[1]

pylog.set_level('error')


class WriteFullFrontToFileObserver(Observer):
    """ Write full front to file. """

    def __init__(self, output_directory: str) -> None:
        """ Write function values of the front into files.

        output_directory: <str>
            Output directory in which the optimization results will be saved.
            Objective functions will be saved on a file `FUN.x`.
            Variable values will be saved on a file `VAR.x`.
        """
        self.counter = 0
        self.directory = output_directory

        if Path(self.directory).is_dir():
            LOGGER.warning(
                'Directory {} exists. Removing contents.'.format(
                    self.directory,
                )
            )
            # for file in os.listdir(self.directory):
            #     os.remove('{0}/{1}'.format(self.directory, file))
        else:
            LOGGER.warning(
                'Directory {} does not exist. Creating it.'.format(
                    self.directory,
                )
            )
            Path(self.directory).mkdir(parents=True)

    def update(self, *args, **kwargs):
        problem = kwargs['PROBLEM']
        solutions = kwargs['SOLUTIONS']
        if solutions:
            if isinstance(problem, DynamicProblem):
                termination_criterion_is_met = kwargs.get(
                    'TERMINATION_CRITERIA_IS_MET', None)
                if termination_criterion_is_met:
                    print_variables_to_file(
                        solutions,
                        '{}/VAR.{}'.format(
                            self.directory,
                            self.counter,
                        )
                    )
                    print_function_values_to_file(
                        solutions,
                        '{}/FUN.{}'.format(
                            self.directory,
                            self.counter,
                        )
                    )
                    self.counter += 1
            else:
                print_variables_to_file(
                    solutions,
                    '{}/VAR.{}'.format(
                        self.directory,
                        self.counter,
                    )
                )
                print_function_values_to_file(
                    solutions,
                    '{}/FUN.{}'.format(
                        self.directory,
                        self.counter,
                    )
                )
                self.counter += 1


def read_optimization_results(fun, var):
    """ Read optimization results. """
    return (np.loadtxt(fun), np.loadtxt(var))


def print_penalties_to_file(penalties: Tuple) -> None:
    """ Writes penalties into a txt file inside results. """

    output_file_directory = os.path.join(
                neuromechfly_path,
                'scripts/neuromuscular_optimization',
                'optimization_results',
                'PENALTIES.txt'
            )

    pylog.info('Output file (penalty values): ' + output_file_directory)

    with open(output_file_directory, 'a') as of:
        for penalty in penalties:
            of.write(str(penalty) + ' ')
        of.write('\n')


def generate_config_file(log: dict) -> None:
    """ Generates a config file of the weights used in the optimization. """

    output_file_directory = os.path.join(
                neuromechfly_path,
                'scripts/neuromuscular_optimization',
                'optimization_results',
                'CONFIG.yaml'
            )

    pylog.info('Output config file : ' + output_file_directory)

    with open(output_file_directory, 'w') as of:
        yaml.dump(log, of, default_flow_style=False)


def separate_penalties_into_gens(n_gen: int, n_pop: int, output_directory: str) -> None:
    """Saves penalties based on generations at the end of optimization
    and removes the temporary txt file that stores the penalties.

    Parameters
    ----------
    n_gen : int
        Number of generations.
    n_pop : int
        Number of individuals in a generation.
    output_directory : str
        Directory where the FUN and VAR files are saved.
    """

    penalties_directory = os.path.join(
            neuromechfly_path,
            'scripts/neuromuscular_optimization',
            'optimization_results',
            'PENALTIES.txt'
        )

    penalties = np.loadtxt(penalties_directory)

    for generation in range(n_gen):
        np.savetxt(
            os.path.join(
                output_directory,
                'PENALTIES.{}'.format(generation)
            ),
            penalties[generation * n_pop : (generation + 1) * n_pop, :],
            '%.15f'
        )

    pylog.info('Penalties are saved separately!')

    os.remove(penalties_directory)
    pylog.info('{} is removed!'.format(penalties_directory))


class DrosophilaEvolution(FloatProblem):
    """ Class for Evolutionary Optimization. """

    def __init__(self):
        super(DrosophilaEvolution, self).__init__()
        # Set number of variables, objectives, and contraints
        self.number_of_variables = 63
        self.number_of_objectives = 2
        self.number_of_constraints = 0
        # Minimize the objectives
        self.obj_directions = [self.MINIMIZE, self.MINIMIZE]
        self.obj_labels = ["Distance (negative)", "Stability"]

        # Bounds for frequency
        lower_bound_frequency = 6 # Hz
        upper_bound_frequency = 10 # Hz

        # Bounds for the muscle parameters 3 muscles per leg
        # Each muscle has 5 variables to be optimized corresponding to
        # Alpha, beta, gamma, delta, and resting pose of the Ekeberg model
        lower_bound_active_muscles = (
                np.asarray(
                    [# Front
                    [1e-11, 1e-11, 5.0, 5e-15, 0.0], # Coxa
                    [1e-11, 1e-11, 5.0, 5e-15, -2.0], # Femur
                    [1e-11, 1e-11, 5.0, 5e-15, 1.31], # Tibia
                    # Mid
                    [1e-11, 1e-11, 5.0, 5e-15, 2.18], # Coxa_roll
                    [1e-11, 1e-11, 5.0, 5e-15, -2.14], # Femur
                    [1e-11, 1e-11, 5.0, 5e-15, 1.96], # Tibia
                    # Hind
                    [1e-11, 1e-11, 5.0, 5e-15, 2.69], # Coxa_roll
                    [1e-11, 1e-11, 5.0, 5e-15, -2.14], # Femur
                    [1e-11, 1e-11, 5.0, 5e-15, 1.43], # Tibia
                    ]
                )
        ).flatten()

        upper_bound_active_muscles = (
                np.asarray(
                    [
                    # Front
                    [5e-9, 1e-9, 10.0, 1e-11, 0.47], # Coxa
                    [5e-10, 1e-9, 10.0, 1e-11, -1.68], # Femur
                    [5e-10, 1e-9, 10.0, 1e-11, 2.05], # Tibia
                    # Mid
                    [5e-9, 1e-9, 10.0, 1e-11, 2.01], # Coxa_roll
                    [5e-10, 1e-9, 10.0, 1e-11, -2.0], # Femur
                    [5e-10, 1e-9, 10.0, 1e-11, 2.22], # Tibia
                    # Hind
                    [5e-9, 1e-9, 10.0, 1e-11, 2.53], # Coxa_roll
                    [5e-10, 1e-9, 10.0, 1e-11, -1.55], # Femur
                    [5e-10, 1e-9, 10.0, 1e-11, 2.26], # Tibia
                    ]
                )
        ).flatten()

        #: Bounds for the intraleg (12) and interleg (5) phases
        lower_bound_phases = np.ones(
            (17,)) * -np.pi
        upper_bound_phases = np.ones(
            (17,)) * np.pi

        self.lower_bound = np.hstack(
            (
                lower_bound_frequency,
                lower_bound_active_muscles,
                lower_bound_phases
            )
        )
        self.upper_bound = np.hstack(
            (
                upper_bound_frequency,
                upper_bound_active_muscles,
                upper_bound_phases
            )
        )

        #: Uncomment in case of warm start
        # fun, var = read_optimization_results(
        #     "./FUN_warm_start.3",
        #     "./VAR_warm_start.3"
        # )

        # self.initial_solutions =  list(var) # [var[np.argmin(fun[:, 0])]]
        self.initial_solutions = [self.upper_bound.tolist()]
        self._initial_solutions = self.initial_solutions.copy()

    def create_solution(self):
        """ Creates a new solution based on the bounds and variables. """
        new_solution = FloatSolution(
            self.lower_bound,
            self.upper_bound,
            self.number_of_objectives,
            self.number_of_constraints
        )
        new_solution.variables = np.random.uniform(
            self.lower_bound,
            self.upper_bound,
            self.number_of_variables
        ).tolist() if not self._initial_solutions else self._initial_solutions.pop()
        return new_solution

    def evaluate(self, solution):
        """ Evaluates the optimization solution in PyBullet without GUI.

        Parameters
        ----------
        solution : <FloatSolution>
            Solution obtained from the optimizer.

        Returns
        -------
        solution : <FloatSolution>
            Evaluated solution.
        """
        #: Set how long the simulation will run to evaluate the solution
        run_time = 2.0
        #: Set a time step for the physics engine
        time_step = 1e-4
        #: Setting up the paths for the SDF and POSE files
        model_path = neuromechfly_path.joinpath(
            "data/design/sdf/neuromechfly_locomotion_optimization.sdf"
        )
        pose_path = neuromechfly_path.joinpath(
            "data/config/pose/pose_tripod.yaml"
        )
        controller_path = neuromechfly_path.joinpath(
            "data/config/network/locomotion_network.graphml"
        )
        # Set collision segments
        ground_contacts = tuple(
            f"{side}{leg}{segment}"
            for side in ('L', 'R')
            for leg in ('F', 'M', 'H')
            for segment in tuple(f"Tarsus{i}" for i in range(1, 6))
        )
        #: Simulation options
        sim_options = {
            "headless": True,
            "model": str(model_path),
            "time_step": time_step,
            "model_offset": [0., 0., 11.2e-3],
            "pose": pose_path,
            "run_time": run_time,
            "controller": controller_path,
            "base_link": 'Thorax',
            "ground_contacts": ground_contacts,
            "camera_distance": 4.5,
            "track": False,
        }
        #: Create the container instance that the simulation results will be dumped
        container = Container(run_time / time_step)
        #: Create the simulation instance with the specified options and container
        fly = DrosophilaSimulation(container, sim_options)
        #: Update the parameters (i.e. muscle, phases)
        fly.update_parameters(solution.variables)
        #: Check if any of the termination criteria is met
        _successful = fly.run(optimization=True)

        #: OBJECTIVES
        objectives = {}

        #: Forward distance (backward rotation of the ball)
        objectives['distance'] = -np.array(fly.ball_rotations)[0] * fly.ball_radius
        objectives['stability'] = fly.opti_stability
        # objectives['mechanical_work'] = fly.mechanical_work

        #: PENALTIES
        penalties = {}
        #: Penalty long stance periods
        constraints = {}
        constraints['expected_stance_legs'] = 4
        constraints['min_legs'] = 2
        mean_stance_legs = fly.stance_count * fly.time_step / fly.time
        penalties['stance'] = (
            0.0
            if constraints['min_legs'] <= mean_stance_legs < constraints['expected_stance_legs']
            else abs(mean_stance_legs - constraints['min_legs'])
        )

        penalties['lava'] = fly.opti_lava
        penalties['velocity'] = fly.opti_velocity
        penalties['joint_limits'] = fly.opti_joint_limit

        weights = {
            'distance': -1e0,
            'stability': -1e-1,
            'mechanical_work': 1e1,
            'stance': 1e2,
            'lava': 1e-2,
            'velocity': 1e-1,
            'joint_limits': 1e-2
        }

        objectives_weighted = {
            obj_name: obj_value * weights[obj_name]
            for obj_name, obj_value in objectives.items()
        }

        penalties_weighted = {
            pen_name: pen_value * weights[pen_name]
            for pen_name, pen_value in penalties.items()
        }

        #: Print penalties and objectives
        print('\nObjectives\n==========')
        for name, item in objectives_weighted.items():
            print(
                '{}: {}'.format(name, item)
            )
        print('\nPenalties\n=========')
        for name, item in penalties_weighted.items():
            print(
                '{}: {}'.format(name,item)
            )

        solution.objectives[0] = objectives_weighted['distance'] + sum(penalties_weighted.values())
        solution.objectives[1] = objectives_weighted['stability'] + sum(penalties_weighted.values())

        print(
            f'\nObjective func eval:\nFirst: {solution.objectives[0]}\nSecond: {solution.objectives[1]}\n'
        )

        print_penalties_to_file((*objectives_weighted.values(), *penalties_weighted.values()))
        config_file = {
            weight_name: weight for weight_name, weight in weights.items()
            if weight_name in {**objectives, **penalties}
        }

        config_file = {**config_file, **constraints} if 'stance' in penalties else config_file
<<<<<<< HEAD

        generate_config_file(config_file)

=======
>>>>>>> 13e0b26d
        return solution

    def get_name(self):
        """ Name of the simulation. """
        return 'Drosophila'

    def __del__(self):
        """ Delete the simulation at the end of each run. """
        print('Deleting fly simulation....')<|MERGE_RESOLUTION|>--- conflicted
+++ resolved
@@ -408,12 +408,6 @@
         }
 
         config_file = {**config_file, **constraints} if 'stance' in penalties else config_file
-<<<<<<< HEAD
-
-        generate_config_file(config_file)
-
-=======
->>>>>>> 13e0b26d
         return solution
 
     def get_name(self):
