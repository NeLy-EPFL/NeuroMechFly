""" Drosophila Evolution. """

import logging
import os
from pathlib import Path
import pkgutil
import yaml
from typing import Tuple

import farms_pylog as pylog
import numpy as np
from jmetal.core.observer import Observer
from jmetal.core.problem import DynamicProblem, FloatProblem
from jmetal.core.solution import FloatSolution
from jmetal.util.solution import (
    print_function_values_to_file,
    print_variables_to_file,
)
from farms_container import Container
from NeuroMechFly.experiments.network_optimization.neuromuscular_control import \
    DrosophilaSimulation


LOGGER = logging.getLogger('jmetal')

neuromechfly_path = Path(pkgutil.get_loader("NeuroMechFly").get_filename()).parents[1]

pylog.set_level('error')


class WriteFullFrontToFileObserver(Observer):
    """ Write full front to file. """

    def __init__(self, output_directory: str) -> None:
        """ Write function values of the front into files.

        output_directory: <str>
            Output directory in which the optimization results will be saved.
            Objective functions will be saved on a file `FUN.x`.
            Variable values will be saved on a file `VAR.x`.
        """
        self.counter = 0
        self.directory = output_directory

        if Path(self.directory).is_dir():
            LOGGER.warning(
                'Directory {} exists. Removing contents.'.format(
                    self.directory,
                )
            )
            # for file in os.listdir(self.directory):
            #     os.remove('{0}/{1}'.format(self.directory, file))
        else:
            LOGGER.warning(
                'Directory {} does not exist. Creating it.'.format(
                    self.directory,
                )
            )
            Path(self.directory).mkdir(parents=True)

    def update(self, *args, **kwargs):
        problem = kwargs['PROBLEM']
        solutions = kwargs['SOLUTIONS']
        if solutions:
            if isinstance(problem, DynamicProblem):
                termination_criterion_is_met = kwargs.get(
                    'TERMINATION_CRITERIA_IS_MET', None)
                if termination_criterion_is_met:
                    print_variables_to_file(
                        solutions,
                        '{}/VAR.{}'.format(
                            self.directory,
                            self.counter,
                        )
                    )
                    print_function_values_to_file(
                        solutions,
                        '{}/FUN.{}'.format(
                            self.directory,
                            self.counter,
                        )
                    )
                    self.counter += 1
            else:
                print_variables_to_file(
                    solutions,
                    '{}/VAR.{}'.format(
                        self.directory,
                        self.counter,
                    )
                )
                print_function_values_to_file(
                    solutions,
                    '{}/FUN.{}'.format(
                        self.directory,
                        self.counter,
                    )
                )
                self.counter += 1


def read_optimization_results(fun, var):
    """ Read optimization results. """
    return (np.loadtxt(fun), np.loadtxt(var))


def print_penalties_to_file(penalties: Tuple) -> None:
    """ Writes penalties into a txt file inside results. """

    output_file_directory = os.path.join(
                neuromechfly_path,
                'scripts/neuromuscular_optimization',
                'optimization_results',
                'PENALTIES.txt'
            )

    pylog.info('Output file (penalty values): ' + output_file_directory)

    with open(output_file_directory, 'a') as of:
        for penalty in penalties:
            of.write(str(penalty) + ' ')
        of.write('\n')


def generate_config_file(log: dict) -> None:
    """ Generates a config file of the weights used in the optimization. """

    output_file_directory = os.path.join(
                neuromechfly_path,
                'scripts/neuromuscular_optimization',
                'optimization_results',
                'CONFIG.yaml'
            )

    pylog.info('Output config file : ' + output_file_directory)

    with open(output_file_directory, 'w') as of:
        yaml.dump(log, of, default_flow_style=False)


def separate_penalties_into_gens(n_gen: int, n_pop: int, output_directory: str) -> None:
    """Saves penalties based on generations at the end of optimization
    and removes the temporary txt file that stores the penalties.

    Parameters
    ----------
    n_gen : int
        Number of generations.
    n_pop : int
        Number of individuals in a generation.
    output_directory : str
        Directory where the FUN and VAR files are saved.
    """

    penalties_directory = os.path.join(
            neuromechfly_path,
            'scripts/neuromuscular_optimization',
            'optimization_results',
            'PENALTIES.txt'
        )

    penalties = np.loadtxt(penalties_directory)

    for generation in range(n_gen):
        np.savetxt(
            os.path.join(
                output_directory,
                'PENALTIES.{}'.format(generation)
            ),
            penalties[generation * n_pop : (generation + 1) * n_pop, :],
            '%.15f'
        )

    pylog.info('Penalties are saved separately!')

    os.remove(penalties_directory)
    pylog.info('{} is removed!'.format(penalties_directory))


class DrosophilaEvolution(FloatProblem):
    """ Class for Evolutionary Optimization. """

    def __init__(self):
        super(DrosophilaEvolution, self).__init__()
        # Set number of variables, objectives, and contraints
        self.number_of_variables = 63
        self.number_of_objectives = 2
        self.number_of_constraints = 0
        # Minimize the objectives
        self.obj_directions = [self.MINIMIZE, self.MINIMIZE]
        self.obj_labels = ["Distance (negative)", "Stability"]

        # Bounds for frequency
        lower_bound_frequency = 6 # Hz
        upper_bound_frequency = 10 # Hz

        # Bounds for the muscle parameters 3 muscles per leg
        # Each muscle has 5 variables to be optimized corresponding to
        # Alpha, beta, gamma, delta, and resting pose of the Ekeberg model
        lower_bound_active_muscles = (
                np.asarray(
                    [# Front
                    [1e-11, 1e-11, 5.0, 5e-15, 0.0], # Coxa
                    [1e-11, 1e-11, 5.0, 5e-15, -2.0], # Femur
                    [1e-11, 1e-11, 5.0, 5e-15, 1.31], # Tibia
                    # Mid
                    [1e-11, 1e-11, 5.0, 5e-15, -2.18], # Coxa_roll
                    [1e-11, 1e-11, 5.0, 5e-15, -2.14], # Femur
                    [1e-11, 1e-11, 5.0, 5e-15, 1.96], # Tibia
                    # Hind
                    [1e-11, 1e-11, 5.0, 5e-15, -2.69], # Coxa_roll
                    [1e-11, 1e-11, 5.0, 5e-15, -2.14], # Femur
                    [1e-11, 1e-11, 5.0, 5e-15, 1.43], # Tibia
                    ]
                )
        ).flatten()

        upper_bound_active_muscles = (
                np.asarray(
                    [
                    # Front
                    [2.5e-9, 1e-9, 10.0, 1e-11, 0.47], # Coxa
                    [2.5e-9, 1e-9, 10.0, 1e-11, -1.68], # Femur
                    [2.5e-9, 1e-9, 10.0, 1e-11, 2.05], # Tibia
                    # Mid
                    [2.5e-9, 1e-9, 10.0, 1e-11, -2.01], # Coxa_roll
                    [2.5e-9, 1e-9, 10.0, 1e-11, -2.0], # Femur
                    [2.5e-9, 1e-9, 10.0, 1e-11, 2.22], # Tibia
                    # Hind
                    [2.5e-9, 1e-9, 10.0, 1e-11, -2.53], # Coxa_roll
                    [2.5e-9, 1e-9, 10.0, 1e-11, -1.55], # Femur
                    [2.5e-9, 1e-9, 10.0, 1e-11, 2.26], # Tibia
                    ]
                )
        ).flatten()

        #: Bounds for the intraleg (12) and interleg (5) phases
        lower_bound_phases = np.ones(
            (17,)) * -np.pi
        upper_bound_phases = np.ones(
            (17,)) * np.pi

        self.lower_bound = np.hstack(
            (
                lower_bound_frequency,
                lower_bound_active_muscles,
                lower_bound_phases
            )
        )
        self.upper_bound = np.hstack(
            (
                upper_bound_frequency,
                upper_bound_active_muscles,
                upper_bound_phases
            )
        )

        #: Uncomment in case of warm start
        # fun, var = read_optimization_results(
        #     "./FUN_warm_start.3",
        #     "./VAR_warm_start.3"
        # )

        # self.initial_solutions =  list(var) # [var[np.argmin(fun[:, 0])]]
        self.initial_solutions = []
        self._initial_solutions = self.initial_solutions.copy()

    def create_solution(self):
        """ Creates a new solution based on the bounds and variables. """
        new_solution = FloatSolution(
            self.lower_bound,
            self.upper_bound,
            self.number_of_objectives,
            self.number_of_constraints
        )
        new_solution.variables = np.random.uniform(
            self.lower_bound,
            self.upper_bound,
            self.number_of_variables
        ).tolist() if not self._initial_solutions else self._initial_solutions.pop()
        return new_solution

    def evaluate(self, solution):
        """ Evaluates the optimization solution in PyBullet without GUI.

        Parameters
        ----------
        solution : <FloatSolution>
            Solution obtained from the optimizer.

        Returns
        -------
        solution : <FloatSolution>
            Evaluated solution.
        """
        #: Set how long the simulation will run to evaluate the solution
        run_time = 2.0
        #: Set a time step for the physics engine
        time_step = 1e-4
        #: Setting up the paths for the SDF and POSE files
        model_path = neuromechfly_path.joinpath(
            "data/design/sdf/neuromechfly_locomotion_optimization.sdf"
        )
        pose_path = neuromechfly_path.joinpath(
            "data/config/pose/pose_tripod.yaml"
        )
        controller_path = neuromechfly_path.joinpath(
            "data/config/network/locomotion_network.graphml"
        )
        # Set collision segments
        ground_contacts = tuple(
            f"{side}{leg}{segment}"
            for side in ('L', 'R')
            for leg in ('F', 'M', 'H')
            for segment in tuple(f"Tarsus{i}" for i in range(1, 6))
        )
        #: Simulation options
        sim_options = {
            "headless": True,
            "model": str(model_path),
            "time_step": time_step,
            "model_offset": [0., 0., 11.2e-3],
            "pose": pose_path,
            "run_time": run_time,
            "controller": controller_path,
            "base_link": 'Thorax',
            "ground_contacts": ground_contacts,
            "camera_distance": 4.5,
            "track": False,
        }
        #: Create the container instance that the simulation results will be dumped
        container = Container(run_time / time_step)
        #: Create the simulation instance with the specified options and container
        fly = DrosophilaSimulation(container, sim_options)
        #: Update the parameters (i.e. muscle, phases)
        fly.update_parameters(solution.variables)
        #: Check if any of the termination criteria is met
        _successful = fly.run(optimization=True)

        #: OBJECTIVES
        objectives = {}

        #: Forward distance (backward rotation of the ball)
        objectives['distance'] = -np.array(fly.ball_rotations)[0] * fly.ball_radius
        objectives['stability'] = fly.opti_stability
        # objectives['mechanical_work'] = fly.mechanical_work

        #: PENALTIES
        penalties = {}
        #: Penalty long stance periods
        constraints = {}
        constraints['expected_stance_legs'] = 4
        constraints['min_legs'] = 2
        mean_stance_legs = fly.stance_count * fly.time_step / fly.time
<<<<<<< HEAD
        # penalties['stance'] = (
        #     0.0
        #     if min_legs <= mean_stance_legs < expected_stance_legs
        #     else abs(mean_stance_legs - min_legs)
        # )
=======
        penalties['stance'] = (
            0.0
            if constraints['min_legs'] <= mean_stance_legs < constraints['expected_stance_legs']
            else abs(mean_stance_legs - constraints['min_legs'])
        )
>>>>>>> d6f6aa7c

        penalties['lava'] = fly.opti_lava
        penalties['velocity'] = fly.opti_velocity

        weights = {
            'distance': -1e1,
            'stability': -1e-1,
            'mechanical_work': 1e1,
            'stance': 1e2,
            'lava': 1e-2,
            'velocity': 1e-1
        }

        objectives_weighted = {
            obj_name: obj_value * weights[obj_name]
            for obj_name, obj_value in objectives.items()
        }

        penalties_weighted = {
            pen_name: pen_value * weights[pen_name]
            for pen_name, pen_value in penalties.items()
        }

        #: Print penalties and objectives
        print('\nObjectives\n==========')
        for name, item in objectives_weighted.items():
            print(
                '{}: {}'.format(name, item)
            )
        print('\nPenalties\n=========')
        for name, item in penalties_weighted.items():
            print(
                '{}: {}'.format(name,item)
            )

        solution.objectives[0] = objectives_weighted['distance'] + sum(penalties_weighted.values())
        solution.objectives[1] = objectives_weighted['stability'] + sum(penalties_weighted.values())

        print(
            f'\nObjective func eval:\nFirst: {solution.objectives[0]}\nSecond: {solution.objectives[1]}\n'
        )

        print_penalties_to_file((*objectives_weighted.values(), *penalties_weighted.values()))
        config_file = {
            weight_name: weight for weight_name, weight in weights.items()
            if weight_name in {**objectives, **penalties}
        }

        config_file = {**config_file, **constraints} if 'stance' in penalties else config_file


        return solution

    def get_name(self):
        """ Name of the simulation. """
        return 'Drosophila'

    def __del__(self):
        """ Delete the simulation at the end of each run. """
        print('Deleting fly simulation....')<|MERGE_RESOLUTION|>--- conflicted
+++ resolved
@@ -352,19 +352,11 @@
         constraints['expected_stance_legs'] = 4
         constraints['min_legs'] = 2
         mean_stance_legs = fly.stance_count * fly.time_step / fly.time
-<<<<<<< HEAD
         # penalties['stance'] = (
         #     0.0
-        #     if min_legs <= mean_stance_legs < expected_stance_legs
-        #     else abs(mean_stance_legs - min_legs)
+        #     if constraints['min_legs'] <= mean_stance_legs < constraints['expected_stance_legs']
+        #     else abs(mean_stance_legs - constraints['min_legs'])
         # )
-=======
-        penalties['stance'] = (
-            0.0
-            if constraints['min_legs'] <= mean_stance_legs < constraints['expected_stance_legs']
-            else abs(mean_stance_legs - constraints['min_legs'])
-        )
->>>>>>> d6f6aa7c
 
         penalties['lava'] = fly.opti_lava
         penalties['velocity'] = fly.opti_velocity
