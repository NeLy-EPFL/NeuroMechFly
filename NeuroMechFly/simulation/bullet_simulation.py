--- conflicted
+++ resolved
@@ -462,15 +462,10 @@
         ) else False
 
     def get_link_position(self, link_name):
-<<<<<<< HEAD
-        # FIXME: units
-        return (p.getLinkState(self.animal, self.link_id[link_name]))[0]
-=======
         """" Return the position of the link. """
         return (p.getLinkState(
-            self.animal, 
+            self.animal,
             self.link_id[link_name]))[0] / self.units.meters
->>>>>>> eb581022
 
     def add_ball(self, r):
         """ Create a ball of radius r. """
@@ -681,10 +676,6 @@
         if self.GROUND is 'ball':
             self.sim_data.ball_rotations.values = np.asarray(
                 self.ball_rotations).flatten()
-<<<<<<< HEAD
-        pylog.debug("Container is updated!")
-=======
->>>>>>> eb581022
 
     @abc.abstractmethod
     def controller_to_actuator(self):
