""" Class to run animal model. """

import abc
import os
import pkgutil
import time
from pathlib import Path
from PIL import Image
import numpy as np
import pybullet as p
import pybullet_data
import yaml
from farms_network.neural_system import NeuralSystem
from NeuroMechFly.sdf.bullet_load_sdf import load_sdf
from NeuroMechFly.simulation.bullet_sensors import (COMSensor, ContactSensors,
                                                    JointSensors)
from tqdm import tqdm
import cv2 as cv

neuromechfly_path = Path(pkgutil.get_loader(
    'NeuroMechFly').get_filename()).parents[1]


class BulletSimulation(metaclass=abc.ABCMeta):
    """Methods to run bullet simulation."""

    def __init__(self, container, units, **kwargs):
        super(BulletSimulation, self).__init__()
        self.units = units
        # Simulation options
        self.gui = p.DIRECT if kwargs['headless'] else p.GUI
        self.gravity = np.array(kwargs.get('gravity', [0, 0, -9.81]))
        self.time_step = kwargs.get('time_step', 1e-3) * self.units.seconds
        self.real_time = kwargs.get('real_time', 0)
        self.run_time = kwargs.get('run_time', 10) * self.units.seconds
        self.solver_iterations = kwargs.get('solver_iterations', 50)
        self.model = kwargs.get('model', None)
        self.model_offset = np.array(
            kwargs.get('model_offset', [0., 0., 0.])
        ) * self.units.meters
        self.num_substep = kwargs.get('num_substep', 1)
        self.ground_contacts = kwargs.get('ground_contacts', ())
        self.base_link = kwargs.get('base_link', None)
        self.controller_config = kwargs.get('controller', None)
        self.pose_file = kwargs.get('pose', None)
        self.muscle_config_file = kwargs.get('muscles', None)
        self.container = container
        self.camera_distance = kwargs.get('camera_distance', 0.1)
        self.track_animal = kwargs.get('track', True)
        self.slow_down = kwargs.get('slow_down', False)
        self.sleep_time = kwargs.get('sleep_time', 0.001)
        self.vis_options_background_color_red = kwargs.get(
            'background_color_red', 1)
        self.vis_options_background_color_green = kwargs.get(
            'background_color_GREEN', 1)
        self.vis_options_background_color_blue = kwargs.get(
            'background_color_BLUE', 1)
        self.record_movie = kwargs.get('record', False)
        self.movie_name = kwargs.get('moviename', 'default_movie.mp4')
        self.movie_speed = kwargs.get('moviespeed', 1)
        self.rotate_camera = kwargs.get('rot_cam', False)
        self.behavior = kwargs.get('behavior', None)
        self.ground = kwargs.get('ground', 'ball')
        # Ball properties
        self.ball_density = kwargs.get('ball_density', 96) * (self.units.kilograms / self.units.volume) # kg/m^3
        self.ball_radius = kwargs.get('ball_radius', 5.0e-3) # 1x (real size 10mm)
        self.ball_mass = kwargs.get('ball_mass', 0) * self.units.kilograms
        self.ball_friction_coef = kwargs.get('ball_friction_coef', 10)
        self.enable_concave_mesh = kwargs.get(
            'enable_concave_mesh',
            True if self.behavior == 'grooming' else False
        )
        self.self_collisions = kwargs.get('self_collisions', [])
        self.draw_collisions = kwargs.get('draw_collisions', False)
        self.ball_info = kwargs.get('ball_info', False)
        self.contactERP = kwargs.get('contactERP', 0.1)
        self.globalCFM = kwargs.get('globalCFM', 5.0)
        self.save_frames = kwargs.get('save_frames', False)
        self.results_path = kwargs.get('results_path', 'last_simulation')

        self.path_imgs = self.results_path.replace('kinematic_replay_', 'images_')

        # Init
        self.time = 0.0
        self.floor = None
        self.plane = None
        self.link_plane = None
        self.animal = None
        self.control = None
        self.num_joints = 0
        self.joint_id = {}
        self.joint_type = {}
        self.link_id = {}
        self.joint_sensors = None
        self.contact_sensors = None
        self.com_sensor = None

        # ADD 'Physics' namespace to container
        self.sim_data = self.container.add_namespace('physics')
        # ADD Tables to physics container
        self.sim_data.add_table('base_position')
        self.sim_data.add_table('center_of_mass')
        self.sim_data.add_table('joint_positions')
        self.sim_data.add_table('joint_velocities')
        self.sim_data.add_table('joint_torques')
        self.sim_data.add_table('contact_flag')
        self.sim_data.add_table('contact_position')
        self.sim_data.add_table('contact_normal_force')
        self.sim_data.add_table('contact_lateral_force')
        self.ZEROS_3x1 = np.zeros((3,))

        # Muscles
        self.use_muscles = bool(self.muscle_config_file)

        # Setup
        self.setup_simulation()

        # Enable rendering
        self.rendering(1)

        # Initialize pose
        if self.pose_file:
            self.initialize_position(self.pose_file)

        # Camera
        if self.gui == p.GUI and not self.track_animal:
            base = np.array(self.base_position) * self.units.meters
            p.resetDebugVisualizerCamera(
                self.camera_distance,
                5,
                -10,
                base)

        # Initialize simulation
        self.initialize_simulation()

    def __del__(self):
        print('Simulation has ended')
        p.disconnect()

    @staticmethod
    def rendering(render=1):
        """Enable/disable rendering"""
        p.configureDebugVisualizer(p.COV_ENABLE_RENDERING, render)
        p.configureDebugVisualizer(p.COV_ENABLE_GUI, 0)

    def setup_simulation(self):
        """ Setup the simulation. """
        ########## PYBULLET SETUP ##########
        if self.record_movie and self.gui == p.GUI:
            p.connect(
                self.gui,
                options=(
                    '--background_color_red={}'
                    ' --background_color_green={}'
                    ' --background_color_blue={}'
                    ' --mp4={}'
                    ' --mp4fps={}'
                ).format(
                    self.vis_options_background_color_red,
                    self.vis_options_background_color_green,
                    self.vis_options_background_color_blue,
                    self.movie_name,
                    int(self.movie_speed / self.time_step)
                )
            )
            p.configureDebugVisualizer(p.COV_ENABLE_SINGLE_STEP_RENDERING, 1)
        elif self.gui == p.GUI:
            p.connect(
                self.gui,
                options=(
                    '--background_color_red={}'
                    ' --background_color_green={}'
                    ' --background_color_blue={}'
                ).format(
                    self.vis_options_background_color_red,
                    self.vis_options_background_color_green,
                    self.vis_options_background_color_blue
                )
            )
        else:
            p.connect(self.gui)
        p.resetSimulation()
        p.setAdditionalSearchPath(pybullet_data.getDataPath())

        # Everything should fall down
        p.setGravity(*[g * self.units.gravity for g in self.gravity])

        p.setPhysicsEngineParameter(
            fixedTimeStep=self.time_step,
            numSolverIterations=1000,
            numSubSteps=self.num_substep,
            solverResidualThreshold=1e-10,
            erp = 0.0,
            contactERP=self.contactERP,
            frictionERP=0.0,
            globalCFM = self.globalCFM,
            reportSolverAnalytics=1
        )

        # Turn off rendering while loading the models
        self.rendering(0)

        if self.ground == 'floor':
            # Add floor
            self.plane = p.loadURDF(
                'plane.urdf', [0, 0, -0.],
                globalScaling=0.01 * self.units.meters
            )
            # When plane is used the link id is -1
            self.link_plane = -1
        elif self.ground == 'ball':
            # Add floor and ball
            self.floor = p.loadURDF(
                'plane.urdf', [0, 0, -0.],
                globalScaling=0.01 * self.units.meters
            )

            if self.ball_info:
                self.ball_radius, ball_pos = self.load_ball_info()
            else:
                ball_pos = np.array([])
                
            self.plane = self.add_ball(
                self.ball_radius,
                self.ball_density,
                self.ball_mass,
                self.ball_friction_coef,
                ball_pos
                )
            # When ball is used the plane id is 2 as the ball has 3 links
            self.link_plane = 2
            self.sim_data.add_table('ball_rotations')
            self.sim_data.add_table('ball_velocities')

        # Add the animal model
        if '.sdf' in self.model and self.behavior is not None:
            self.animal, self.link_id, self.joint_id = load_sdf(
                self.model, force_concave=self.enable_concave_mesh
            )
        elif '.sdf' in self.model and self.behavior is None:
            self.animal = p.loadSDF(self.model)[0]
            # Generate joint_name to id dict
            self.link_id[p.getBodyInfo(self.animal)[0].decode('UTF-8')] = -1
            for n in range(p.getNumJoints(self.animal)):
                info = p.getJointInfo(self.animal, n)
                _id = info[0]
                joint_name = info[1].decode('UTF-8')
                link_name = info[12].decode('UTF-8')
                _type = info[2]
                self.joint_id[joint_name] = _id
                self.joint_type[joint_name] = _type
                self.link_id[link_name] = _id
        elif '.urdf' in self.model:
            self.animal = p.loadURDF(self.model)
        p.resetBasePositionAndOrientation(
            self.animal, self.model_offset,
            p.getQuaternionFromEuler([0., 0., 0.]))
        self.num_joints = p.getNumJoints(self.animal)

        # Body colors
        color_wings = [91 / 100, 96 / 100, 97 / 100, 0.7]
        color_eyes = [67 / 100, 21 / 100, 12 / 100, 1]
        self.color_body = [140 / 255, 100 / 255, 30 / 255, 1]
        self.color_legs = [170 / 255, 130 / 255, 50 / 255, 1]
        self.color_collision = [0, 1, 0, 1]
        nospecular = [0.5, 0.5, 0.5]
        # Color the animal
        p.changeVisualShape(
            self.animal, - 1, rgbaColor=self.color_body, specularColor=nospecular)

        for link_name, _id in self.joint_id.items():
            if 'Wing' in link_name and 'Fake' not in link_name:
                p.changeVisualShape(self.animal, _id, rgbaColor=color_wings)
            elif 'Eye' in link_name and 'Fake' not in link_name:
                p.changeVisualShape(self.animal, _id, rgbaColor=color_eyes)
            # and 'Fake' not in link_name:
            elif (
                    'Tarsus' in link_name
                    or 'Tibia' in link_name
                    or 'Femur' in link_name
                    or 'Coxa' in link_name
            ):
                p.changeVisualShape(
                    self.animal,
                    _id,
                    rgbaColor=self.color_legs,
                    specularColor=nospecular)
            elif 'Fake' not in link_name:
                p.changeVisualShape(
                    self.animal,
                    _id,
                    rgbaColor=self.color_body,
                    specularColor=nospecular)

            #print('Link name {} id {}'.format(link_name, _id))

        # Configure contacts

        # Disable/Enable all self-collisions
        for link0 in self.link_id.keys():
            for link1 in self.link_id.keys():
                p.setCollisionFilterPair(
                    bodyUniqueIdA=self.animal,
                    bodyUniqueIdB=self.animal,
                    linkIndexA=self.link_id[link0],
                    linkIndexB=self.link_id[link1],
                    enableCollision=0,
                )

        # Disable/Enable tarsi-ground collisions
        for link in self.link_id.keys():
            if 'Tarsus' in link:
                p.setCollisionFilterPair(
                    bodyUniqueIdA=self.animal,
                    bodyUniqueIdB=self.plane,
                    linkIndexA=self.link_id[link],
                    linkIndexB=self.link_plane,
                    enableCollision=1
                )

        # Disable/Enable selected self-collisions
        for (link0, link1) in self.self_collisions:
            p.setCollisionFilterPair(
                bodyUniqueIdA=self.animal,
                bodyUniqueIdB=self.animal,
                linkIndexA=self.link_id[link0],
                linkIndexB=self.link_id[link1],
                enableCollision=1,
            )

        # ADD container columns
        # ADD ground reaction forces and friction forces
        _ground_sensor_ids = []
        for contact in self.ground_contacts:
            _ground_sensor_ids.append(
                (
                    self.animal, self.plane, self.link_id[contact],
                    self.link_plane
                )
            )
            self.sim_data.contact_flag.add_parameter(
                f"{contact}_flag"
            )
            for axis in ('x', 'y', 'z'):
                self.sim_data.contact_position.add_parameter(
                    contact + '_' + axis)
                self.sim_data.contact_normal_force.add_parameter(
                    contact + '_' + axis)
                self.sim_data.contact_lateral_force.add_parameter(
                    contact + '_' + axis)

        # ADD self collision forces
        _collision_sensor_ids = []
        for link0, link1 in self.self_collisions:
            _collision_sensor_ids.append(
                (
                    self.animal, self.animal, self.link_id[link0],
                    self.link_id[link1]
                )
            )
            contacts = '-'.join((link0, link1))
            for axis in ['x', 'y', 'z']:
                self.sim_data.contact_position.add_parameter(
                    contacts + '_' + axis)
                self.sim_data.contact_normal_force.add_parameter(
                    contacts + '_' + axis)
                self.sim_data.contact_lateral_force.add_parameter(
                    contacts + '_' + axis)

        # Generate sensors
        self.joint_sensors = JointSensors(
            self.animal, self.sim_data, meters=self.units.meters,
            velocity=self.units.velocity, torques=self.units.torques
        )
        self.contact_sensors = ContactSensors(
            self.sim_data,
            tuple([*_ground_sensor_ids, *_collision_sensor_ids]),
            meters=self.units.meters, newtons=self.units.newtons
        )
        self.com_sensor = COMSensor(
            self.animal, self.sim_data, meters=self.units.meters,
            kilograms=self.units.kilograms
        )

        # ADD base position parameters
        for axis in ['x', 'y', 'z']:
            self.sim_data.base_position.add_parameter(f'{axis}')
            # self.sim_data.thorax_force.add_parameter(f'{axis}')
            if self.ground == 'ball':
                self.sim_data.ball_rotations.add_parameter(f'{axis}')
                self.sim_data.ball_velocities.add_parameter(f'{axis}')

        # ADD joint parameters
        for name, _ in self.joint_id.items():
            self.sim_data.joint_positions.add_parameter(name)
            self.sim_data.joint_velocities.add_parameter(name)
            self.sim_data.joint_torques.add_parameter(name)

        # ADD Center of mass parameters
        for axis in ('x', 'y', 'z'):
            self.sim_data.center_of_mass.add_parameter(f"{axis}")

        # ADD muscles
        if self.use_muscles:
            self.initialize_muscles()

        # ADD controller
        if self.controller_config:
            self.controller = NeuralSystem(
                config_path=self.controller_config,
                container=self.container,
            )

        # Disable default bullet controllers

        p.setJointMotorControlArray(
            self.animal,
            np.arange(self.num_joints),
            p.VELOCITY_CONTROL,
            targetVelocities=np.zeros((self.num_joints, 1)),
            forces=np.zeros((self.num_joints, 1))
        )
        p.setJointMotorControlArray(
            self.animal,
            np.arange(self.num_joints),
            p.POSITION_CONTROL,
            forces=np.zeros((self.num_joints, 1))
        )
        p.setJointMotorControlArray(
            self.animal,
            np.arange(self.num_joints),
            p.TORQUE_CONTROL,
            forces=np.zeros((self.num_joints, 1))
        )

        # Disable link linear and angular damping
        for njoint in range(self.num_joints):
            p.changeDynamics(self.animal, njoint, linearDamping=0.0)
            p.changeDynamics(self.animal, njoint, angularDamping=0.0)
            p.changeDynamics(self.animal, njoint, jointDamping=0.0)

        #for contact in self.ground_contacts:
        #    if 'Tarsus5' not in contact and 'Tarsus4' not in contact:
        #        print(contact)
        #        p.changeDynamics(self.animal, self.link_id[contact], lateralFriction=0.0)
                

        self.total_mass = 0.0

        for j in np.arange(-1, p.getNumJoints(self.animal)):
            self.total_mass += p.getDynamicsInfo(
                self.animal, j)[0] / self.units.kilograms

        self.bodyweight = -1 * self.total_mass * self.gravity[2]
        print('Total mass = {}'.format(self.total_mass))

        if self.gui == p.GUI:
            self.rendering(1)

    def set_collisions(self, links, group=1, mask=1):
        """Activate/Deactivate leg collisions"""
        for link in links:
            p.setCollisionFilterGroupMask(
                bodyUniqueId=self.animal,
                linkIndexA=self.link_id[link],
                collisionFilterGroup=group,
                collisionFilterMask=mask
            )

    def set_collisions_whole_body(self, group=1, mask=1):
        """Activate/Deactivate leg collisions"""
        for link in range(-1, p.getNumJoints(self.animal)):
            p.setCollisionFilterGroupMask(
                bodyUniqueId=self.animal,
                linkIndexA=link,
                collisionFilterGroup=group,
                collisionFilterMask=mask
            )

    def initialize_simulation(self):
        """ Initialize simulation. """
        # Initialize the container
        self.container.initialize()

        # Setup the integrator
        if self.controller_config:
            self.controller.setup_integrator()
        if self.use_muscles:
            self.muscles.setup_integrator()

        # Activate the force/torque sensor
        #self.thorax_id = self.link_id['Thorax']
        # for joint_id in range(0, self.num_joints):
        #     p.enableJointForceTorqueSensor(
        #         self.animal,
        #         joint_id,
        #         True
        #     )

    def initialize_muscles(self):
        """ Initialize the muscles of the animal. """
        self.muscles = MusculoSkeletalSystem(self.muscle_config_file)

    def initialize_position(self, pose_file=None):
        """Initialize the pose of the animal.
        Parameters:
        pose_file : <selftr>
             File path to the pose data
        """
        if pose_file:
            try:
                with open(pose_file) as stream:
                    data = yaml.load(stream, Loader=yaml.SafeLoader)
                    data = {k.lower(): v for k, v in data.items()}
            except FileNotFoundError:
                print('Pose file {} not found'.format(pose_file))
                return
            for joint, _id in self.joint_id.items():
                _pose = np.deg2rad(data['joints'].get(joint, 0))
                p.resetJointState(
                    self.animal, _id,
                    targetValue=_pose
                )
        else:
            return None

    def get_current_contacts(self):
        """ Check for ground contact """
        contacts = np.argwhere(self.sim_data.contact_flag.values).flatten()
        contact_links_ids = tuple([
            self.contact_sensors.contact_ids[index][2]
            for index in contacts
        ])
        return contact_links_ids

    def get_link_position(self, link_name):
        """' Return the position of the link. """
        return np.array((p.getLinkState(
            self.animal,
            self.link_id[link_name]))[0]) / self.units.meters

    def add_ball(self, radius, density, mass, ball_friction_coef, position):
        """ Create a ball with specified radius """
        ball_radius = radius * self.units.meters
        volume = 4/3 * np.pi * ball_radius**3
        calculated_mass = density * volume
        # Assert if calculated and measured ball mass are not the same
<<<<<<< HEAD
        if mass == 0:
=======
        if mass != 0:
            # TODO: Decide the threshold here, it is 8 mg now
            assert abs(mass - calculated_mass) < 8.0e-6 * self.units.kilograms, "Calculated ({} kg) and measured ({} kg) ball masses do not match!".format(
                calculated_mass / self.units.kilograms, mass / self.units.kilograms
            )
        else:
>>>>>>> bdb9a8b6
            mass = calculated_mass

        col_sphere_parent = p.createCollisionShape(
            p.GEOM_SPHERE,
            radius=ball_radius / 100,
        )
        col_sphere_id = p.createCollisionShape(p.GEOM_SPHERE, radius=ball_radius)

        mass_parent = 0
        visual_shape_id = -1

        #: Different ball positions used for different experiments
        #: Else corresponds to the ball position during optimization
        if position.size == 0:
            if self.behavior == 'walking':
                base_position = np.array(
                    [0.28e-3, -0.2e-3, -4.965e-3]
                ) * self.units.meters+self.model_offset
            elif self.behavior == 'grooming':
                base_position = np.array(
                    [0.28e-3, 0.0e-3, -4.9e-3]
                ) * self.units.meters + self.model_offset
            else:
                base_position = np.array(
                    [-0.09e-3, -0.0e-3,-5.11e-3]
                ) * self.units.meters + self.model_offset
        else:
            base_position = np.array(position) * self.units.meters + self.model_offset
            print("Adding ball position from file:", base_position, self.model_offset)
            print("Adding ball radius from file:", ball_radius)
        
        # Create the sphere
        base_orientation = [0, 0, 0, 1]
        link_masses = np.array([0, 0, mass])
        link_collision_shape_indices = [-1, -1, col_sphere_id]
        link_visual_shape_indices = [-1, -1, -1]
        link_positions = [[0, 0, 0], [0, 0, 0], [0, 0, 0]]
        link_orientations = [[0, 0, 0, 1], [0, 0, 0, 1], [0, 0, 0, 1]]
        link_inertial_frame_positions = [[0, 0, 0], [0, 0, 0], [0, 0, 0]]
        link_inertial_frame_orientations = [[0, 0, 0, 1], [0, 0, 0, 1], [0, 0, 0, 1]]
        indices = [0, 1, 2]
        joint_types = [p.JOINT_REVOLUTE, p.JOINT_REVOLUTE, p.JOINT_REVOLUTE]
        axis = [[0, -1, 0], [1, 0, 0], [0, 0, -1]]

        sphere_id = p.createMultiBody(
            mass_parent,
            col_sphere_parent,
            visual_shape_id,
            base_position,
            base_orientation,
            linkMasses=link_masses,
            linkCollisionShapeIndices=link_collision_shape_indices,
            linkVisualShapeIndices=link_visual_shape_indices,
            linkPositions=link_positions,
            linkOrientations=link_orientations,
            linkInertialFramePositions=link_inertial_frame_positions,
            linkInertialFrameOrientations=link_inertial_frame_orientations,
            linkParentIndices=indices,
            linkJointTypes=joint_types,
            linkJointAxis=axis)

        # Physical properties of the ball can be changed here individually
        inertia_sim = p.getDynamicsInfo(sphere_id, 2)[2]
        inertia_th = [2 / 5 * link_masses[-1] * (ball_radius**2)] * 3

        p.changeDynamics(sphere_id, 2, restitution=0.0)
        p.changeDynamics(sphere_id, 2, lateralFriction=ball_friction_coef)
        p.changeDynamics(sphere_id, 2, spinningFriction=0.0)
        p.changeDynamics(sphere_id, 2, linearDamping=0.0)
        p.changeDynamics(sphere_id, 2, angularDamping=0.0)
        p.changeDynamics(sphere_id, 2, rollingFriction=0.0)

        # Assert if theoretical and computed inertia values are not the same
        assert any([np.isclose(s, t) for s, t in zip(inertia_sim, inertia_th)]), \
            'Theoretical inertia ({}) does not match with the simulation result ({})!'.format(
            inertia_th, inertia_sim
        )
        
        # Disable default bullet controllers
        p.setJointMotorControlArray(
            sphere_id,
            np.arange(3),
            p.VELOCITY_CONTROL,
            targetVelocities=np.zeros((3, 1)),
            forces=np.zeros((3, 1))
        )
        p.setJointMotorControlArray(
            sphere_id,
            np.arange(3),
            p.POSITION_CONTROL,
            forces=np.zeros((3, 1))
        )
        p.setJointMotorControlArray(
            sphere_id,
            np.arange(3),
            p.TORQUE_CONTROL,
            forces=np.zeros((3, 1))
        )

        texture_path = os.path.join(
            neuromechfly_path,
            'data/design/textures/ball/chequered_0048.jpg',
        )
        texture_ball = p.loadTexture(texture_path)
        p.changeVisualShape(
            sphere_id,
            2,
            rgbaColor=[
                225 / 255,
                225 / 255,
                210 / 255,
                1],
            specularColor=[
                0,
                0,
                0],
            textureUniqueId=texture_ball
        )

        return sphere_id

    @property
    def ball_rotations(self):
        """ Return the ball angular position. """
        return tuple(
            state[0] for state in p.getJointStates(
                self.plane,
                np.arange(0, p.getNumJoints(self.plane))
            )
        )

    @property
    def ball_velocities(self):
        """ Return the ball angular velocity. """
        return tuple(p.getLinkState(
                self.plane,
                2,
                computeLinkVelocity=1)[7])
        #return tuple(
        #    state[1] / self.units.velocity for state in p.getJointStates(
        #        self.plane,
        #        np.arange(0, p.getNumJoints(self.plane))
        #    )
        #)

    @property
    def base_position(self):
        """ Get the position of the animal  """
        imeter = 1. / self.units.meters
        if self.base_link and self.link_id[self.base_link] != -1:
            link_id = self.link_id[self.base_link]
            return np.array((p.getLinkState(self.animal, link_id))[
                            0]) * imeter
        else:
            return np.array(
                (p.getBasePositionAndOrientation(
                    self.animal))[0]) * imeter

    @property
    def joint_positions(self):
        """ Get the joint positions in the animal  """
        return np.asarray(
            self.sim_data.joint_positions.values
        )

    @property
    def joint_torques(self):
        """ Get the joint torques in the animal  """
        return np.asarray(
            self.sim_data.joint_torques.values
        )

    @property
    def joint_velocities(self):
        """ Get the joint velocities in the animal  """
        return np.asarray(
            self.sim_data.joint_velocities.values
        )

    @property
    def contact_position(self):
        """ Get the contact points of collision. """
        return np.asarray(
            self.sim_data.contact_position.values).reshape(
            (-1, 3))

    @property
    def contact_normal_force(self):
        """ Get the ground reaction forces between the surface. """
        return np.asarray(
            self.sim_data.contact_normal_force.values).reshape(
            (-1, 3))

    @property
    def contact_lateral_force(self):
        """ Get the ground reaction forces between the surface. """
        return np.asarray(
            self.sim_data.contact_lateral_force.values).reshape(
            (-1, 3))

    @property
    def distance_z(self):
        """ Distance the animal has travelled in z-direction. """
        return self.base_position[2] / self.units.meters

    @property
    def center_of_mass(self):
        """ Compute the center of mass  """
        return np.array(self.sim_data.center_of_mass.values)

    def compute_mechanical_work(self, joint_velocities, joint_torques):
        """ Computes the mechanical work spent by the animal. """
        return np.abs(
            joint_torques@joint_velocities.T
        ) * self.time_step / self.run_time

    def compute_thermal_loss(self, joint_torques):
        """ Computes the thermal loss exerted by the animal. """
        return np.sum(
            np.sum(joint_torques**2)
        ) * self.time_step / self.run_time

    def update_logs(self):
        """ Update all the physics logs. """
        self.sim_data.base_position.values = np.asarray(
            self.base_position)
        # Update sensors
        self.joint_sensors.update()
        self.contact_sensors.update()
        self.com_sensor.update()
        if self.ground == 'ball':
            self.sim_data.ball_rotations.values = np.asarray(
                self.ball_rotations).flatten()
            self.sim_data.ball_velocities.values = np.asarray(
                self.ball_velocities).flatten()
        

    @abc.abstractmethod
    def controller_to_actuator(self):
        """
        Code that glues the controller the actuator in the system.
        If there are muscles then contoller actuates the muscles.
        If not then the controller directly actuates the joints

        Parameters
        ----------
        None

        Returns
        -------
        out :

        """
        pass

    @abc.abstractmethod
    def feedback_to_controller(self):
        """
        Code that glues the sensors/feedback to controller in the system.

        Parameters
        ----------
        None

        Returns
        -------
        out:
        """
        pass

    @abc.abstractmethod
    def update_parameters(self, params):
        """ Update parameters. """
        pass

    @abc.abstractmethod
    def optimization_check(self):
        """ Optimization check. """
        pass

    def step(self, t, optimization=False):
        """ Step the simulation.

        Returns
        -------
        out :
        """

        # Camera
        if self.gui == p.GUI and self.track_animal:
            base = np.array(self.base_position) * self.units.meters
            yaw = 30
            pitch = -10
            p.resetDebugVisualizerCamera(
                self.camera_distance, yaw, pitch, base
            )

        # Walking camera sequence, set rotate_camera to True to activate
        if self.gui == p.GUI and self.rotate_camera and self.behavior == 'walking':
            base = np.array(self.base_position)
            base[-1] = 1.10

            if t < 3000:
                yaw = 0
                pitch = -10
            elif t >= 3000 and t < 4000:
                yaw = (t - 3000) / 1000 * 90
                pitch = -10
            elif t >= 4000 and t < 4250:
                yaw = 90
                pitch = -10
            elif t >= 4250 and t < 4750:
                yaw = 90
                pitch = (t - 4250) / 500 * 70 - 10
            elif t >= 4750 and t < 5000:
                yaw = 90
                pitch = 60
            elif t >= 5000 and t < 5500:
                yaw = 90
                pitch = 60 - (t - 5000) / 500 * 70
            elif t >= 5500 and t < 7000:
                yaw = (t - 5500) / 1500 * 300 + 90
                pitch = -10
            else:
                yaw = 30
                pitch = -10
            p.resetDebugVisualizerCamera(
                self.camera_distance,
                yaw,
                pitch,
                base)

        # Grooming camera sequence, set rotate_camera to True to activate
        if self.gui == p.GUI and self.rotate_camera and self.behavior == 'grooming':
            base = np.array(self.base_position)
            if t < 250:
                yaw = 0
                pitch = -10
            elif t >= 250 and t < 2000:
                yaw = (t - 250) / 1750 * 150
                pitch = -10
            elif t >= 2000 and t < 3500:
                yaw = 150 - (t - 2000) / 1500 * 120
                pitch = -10
            else:
                yaw = 30
                pitch = -10
            p.resetDebugVisualizerCamera(
                self.camera_distance,
                yaw,
                pitch,
                base)

        if self.gui == p.GUI and self.rotate_camera and self.behavior is None:
            base = np.array(self.base_position) * self.units.meters
            yaw = (t - (self.run_time/self.time_step)) / (self.run_time/self.time_step) * 360
            pitch = -10
            p.resetDebugVisualizerCamera(
                self.camera_distance,
                yaw,
                pitch,
                base)

        if self.save_frames:
            if self.gui == p.DIRECT:
                base = np.array(self.base_position) * self.units.meters
                matrix = p.computeViewMatrixFromYawPitchRoll(base,
                                                         self.camera_distance,
                                                         5, -10, 0, 2)
                projectionMatrix = [1.0825318098068237, 0.0, 0.0, 0.0, 0.0, 1.732050895690918, 0.0, 0.0, 0.0, 0.0,-1.0002000331878662, -1.0, 0.0, 0.0, -0.020002000033855438, 0.0]
                img = p.getCameraImage(1024,
                                        768,
                                        viewMatrix=matrix,
                                        projectionMatrix=projectionMatrix)
            if self.gui == p.GUI:
                img = p.getCameraImage(1024, 768, renderer=p.ER_BULLET_HARDWARE_OPENGL)
            rgb_array = img[2]
            im = Image.fromarray(rgb_array)
            
            im_name = f"{self.path_imgs}/Frame_{t:06d}.png"
            if not os.path.exists(self.path_imgs):
                os.mkdir(self.path_imgs)
        
            im.save(im_name)

            #disable rendering temporary makes adding objects faster
            p.configureDebugVisualizer(p.COV_ENABLE_RENDERING, 0)
            p.configureDebugVisualizer(p.COV_ENABLE_GUI, 0)
            p.configureDebugVisualizer(p.COV_ENABLE_TINY_RENDERER, 0)
        
        # Update logs
        self.update_logs()
        # Update container log
        self.container.update_log()
        # Update the feedback to controller
        self.feedback_to_controller()
        # Step controller
        if self.controller_config:
            self.controller.step(self.time_step)
        # Update the controller_to_actuator
        self.controller_to_actuator(t)
        # Step muscles
        if self.use_muscles:
            self.muscles.step()
        # Step time
        self.time += self.time_step
        # Step physics
        solver = p.stepSimulation()
        #print(f"numIterationsUsed: {solver[0]['numIterationsUsed']}\tremainingResidual: {solver[0]['remainingResidual']}")
        # Rendering
        # p.configureDebugVisualizer(p.COV_ENABLE_SINGLE_STEP_RENDERING,1)
        # Slow down the simulation
        if self.slow_down:
            time.sleep(self.sleep_time)
        # Check if optimization is to be killed
        if optimization:
            optimization_status = self.optimization_check()
            return optimization_status
        return True

    def run(self, optimization=False):
        """ Run the full simulation. """
        total = int(self.run_time / self.time_step)
        for t in tqdm(range(0, total), disable=optimization):
            status = self.step(t, optimization=optimization)
            if not status:
                return False<|MERGE_RESOLUTION|>--- conflicted
+++ resolved
@@ -71,14 +71,11 @@
             True if self.behavior == 'grooming' else False
         )
         self.self_collisions = kwargs.get('self_collisions', [])
-        self.draw_collisions = kwargs.get('draw_collisions', False)
         self.ball_info = kwargs.get('ball_info', False)
         self.contactERP = kwargs.get('contactERP', 0.1)
         self.globalCFM = kwargs.get('globalCFM', 5.0)
         self.save_frames = kwargs.get('save_frames', False)
-        self.results_path = kwargs.get('results_path', 'last_simulation')
-
-        self.path_imgs = self.results_path.replace('kinematic_replay_', 'images_')
+        self.path_imgs = kwargs.get('results_path', 'last_simulation').replace('kinematic_replay_', 'images_')
 
         # Init
         self.time = 0.0
@@ -169,7 +166,7 @@
             p.connect(
                 self.gui,
                 options=(
-                    '--background_color_red={}'
+                    ' --background_color_red={}'
                     ' --background_color_green={}'
                     ' --background_color_blue={}'
                 ).format(
@@ -219,7 +216,7 @@
             if self.ball_info:
                 self.ball_radius, ball_pos = self.load_ball_info()
             else:
-                ball_pos = np.array([])
+                ball_pos = None
                 
             self.plane = self.add_ball(
                 self.ball_radius,
@@ -546,16 +543,13 @@
         volume = 4/3 * np.pi * ball_radius**3
         calculated_mass = density * volume
         # Assert if calculated and measured ball mass are not the same
-<<<<<<< HEAD
-        if mass == 0:
-=======
+
         if mass != 0:
             # TODO: Decide the threshold here, it is 8 mg now
             assert abs(mass - calculated_mass) < 8.0e-6 * self.units.kilograms, "Calculated ({} kg) and measured ({} kg) ball masses do not match!".format(
                 calculated_mass / self.units.kilograms, mass / self.units.kilograms
             )
         else:
->>>>>>> bdb9a8b6
             mass = calculated_mass
 
         col_sphere_parent = p.createCollisionShape(
@@ -569,7 +563,7 @@
 
         #: Different ball positions used for different experiments
         #: Else corresponds to the ball position during optimization
-        if position.size == 0:
+        if position is None:
             if self.behavior == 'walking':
                 base_position = np.array(
                     [0.28e-3, -0.2e-3, -4.965e-3]
@@ -690,10 +684,13 @@
     @property
     def ball_velocities(self):
         """ Return the ball angular velocity. """
-        return tuple(p.getLinkState(
+        return tuple(
+          p.getLinkState(
                 self.plane,
                 2,
-                computeLinkVelocity=1)[7])
+                computeLinkVelocity=1
+          )[7]
+        )
         #return tuple(
         #    state[1] / self.units.velocity for state in p.getJointStates(
         #        self.plane,
@@ -922,9 +919,9 @@
         if self.save_frames:
             if self.gui == p.DIRECT:
                 base = np.array(self.base_position) * self.units.meters
-                matrix = p.computeViewMatrixFromYawPitchRoll(base,
-                                                         self.camera_distance,
-                                                         5, -10, 0, 2)
+                matrix = p.computeViewMatrixFromYawPitchRoll(
+                  base, self.camera_distance, 5, -10, 0, 2
+                )
                 projectionMatrix = [1.0825318098068237, 0.0, 0.0, 0.0, 0.0, 1.732050895690918, 0.0, 0.0, 0.0, 0.0,-1.0002000331878662, -1.0, 0.0, 0.0, -0.020002000033855438, 0.0]
                 img = p.getCameraImage(1024,
                                         768,
