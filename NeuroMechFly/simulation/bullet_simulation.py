--- conflicted
+++ resolved
@@ -199,18 +199,10 @@
             self.sim_data.add_table('ball_rotations')
 
         #: Add the animal model
-<<<<<<< HEAD
-        if ".sdf" in self.MODEL:
-            self.animal, links, joints = load_sdf(self.MODEL)
-            #self.animal = p.loadSDF(self.MODEL)[0]
-        elif ".urdf" in self.MODEL:
-            self.animal = p.loadURDF(self.MODEL)
-=======
         if '.sdf' in self.model:
             self.animal, links, joints = load_sdf(self.model)
         elif '.urdf' in self.model:
             self.animal = p.loadURDF(self.model)
->>>>>>> fc4e5d29
         p.resetBasePositionAndOrientation(
             self.animal, self.model_offset,
             p.getQuaternionFromEuler([0., 0., 0.]))
@@ -529,16 +521,10 @@
         #: Different ball positions used for different experiments
         #: Else corresponds to the ball position during optimization
         if self.behavior == 'walking':
-<<<<<<< HEAD
             link_masses = np.array(
                 [1e-11,1e-11,1e-11]
                 )*self.units.kilograms
             base_position = np.array([0.28e-3, -0.2e-3,-4.965e-3])*self.units.meters+self.MODEL_OFFSET
-=======
-            base_position = np.array(
-                [0.28e-3, -0.2e-3,-4.965e-3]
-            ) * self.units.meters+self.model_offset
->>>>>>> fc4e5d29
         elif self.behavior == 'grooming':
             link_masses = np.array(
                 [1e-11,1e-11,1e-11]
@@ -906,16 +892,11 @@
 
     def run(self, optimization=False):
         """ Run the full simulation. """
-<<<<<<< HEAD
         total = int(self.RUN_TIME / self.TIME_STEP)
         for t in tqdm(
             range(0, total),
             disable = optimization
         ):
-=======
-        total = int(self.run_time / self.time_step)
-        for t in tqdm(range(0, total)):
->>>>>>> fc4e5d29
             status = self.step(t, optimization=optimization)
             if not status:
                 return False