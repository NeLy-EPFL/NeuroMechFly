--- conflicted
+++ resolved
@@ -194,7 +194,7 @@
                 'plane.urdf', [0, 0, -0.],
                 globalScaling=0.01 * self.units.meters
             )
-<<<<<<< HEAD
+
             if self.ball_info:
                 ball_rad, ball_pos = self.load_ball_info()
             else:
@@ -202,11 +202,7 @@
                 ball_pos = np.array([]) 
             self.plane = self.add_ball(ball_rad, ball_pos)
             #: When ball is used the plane id is 2 as the ball has 3 links
-=======
-            self.ball_radius = 5e-3 * self.units.meters  # 1x (real size 10mm)
-            self.plane = self.add_ball(self.ball_radius)
-            # When ball is used the plane id is 2 as the ball has 3 links
->>>>>>> ce9a1475
+
             self.link_plane = 2
             self.sim_data.add_table('ball_rotations')
 
@@ -507,7 +503,7 @@
 
         mass_parent = 0
         visual_shape_id = -1
-<<<<<<< HEAD
+
         #: Different ball positions used for different experiments
         #: Else corresponds to the ball position during optimization
         if position.size == 0:
@@ -529,26 +525,8 @@
             print("Adding ball radius from file:", ball_radius)
         #: Create the sphere
         base_orientation = [0, 0, 0, 1]
-        link_masses = np.array([0.0, 0.0, 54.6e-11])*self.units.kilograms
-=======
-        # Different ball positions used for different experiments
-        # Else corresponds to the ball position during optimization
-        if self.behavior == 'walking':
-            base_position = np.array(
-                [0.28e-3, -0.2e-3, -4.965e-3]
-            ) * self.units.meters+self.model_offset
-        elif self.behavior == 'grooming':
-            base_position = np.array(
-                [0.28e-3, 0.0e-3, -4.9e-3]
-            ) * self.units.meters + self.model_offset
-        else:
-            base_position = np.array(
-                [-0.09e-3, -0.0e-3,-5.11e-3]
-            ) * self.units.meters + self.model_offset
-        # Create the sphere
-        base_orientation = [0, 0, 0, 1]
-        link_masses = np.array([0, 0, 13e-6])*self.units.kilograms
->>>>>>> ce9a1475
+        link_masses = np.array([0.0, 0.0, 13.6e-6])*self.units.kilograms
+
         link_collision_shape_indices = [-1, -1, col_sphere_id]
         link_visual_shape_indices = [-1, -1, -1]
         link_positions = [[0, 0, 0], [0, 0, 0], [0, 0, 0]]
@@ -579,20 +557,12 @@
         # Physical properties of the ball can be changed here
         p.changeDynamics(sphere_id,
                          2,
-<<<<<<< HEAD
                          spinningFriction=0.0,
                          rollingFriction=0.0,
                          lateralFriction=0.1,
                          linearDamping=0.0,
                          angularDamping=0.0,
                          restitution=0.0)
-=======
-                         spinningFriction=0,
-                         lateralFriction=.1,
-                         linearDamping=0.0,
-                         angularDamping=0.0,
-                         restitution=.0)
->>>>>>> ce9a1475
 
         # Disable default bullet controllers
         p.setJointMotorControlArray(
@@ -614,11 +584,7 @@
             p.TORQUE_CONTROL,
             forces=np.zeros((3, 1))
         )
-<<<<<<< HEAD
-        
-=======
-
->>>>>>> ce9a1475
+
         texture_path = os.path.join(
             neuromechfly_path,
             'data/design/textures/ball/chequered_0048.jpg',
