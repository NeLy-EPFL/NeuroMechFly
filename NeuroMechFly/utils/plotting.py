""" Script to plot the simulation results. """

import os
<<<<<<< HEAD
from typing import List
=======

import cv2 as cv
>>>>>>> fe7c02a5
import numpy as np
import pandas as pd
import seaborn as sns
import scipy.stats
import scipy.signal
import scipy.ndimage
import matplotlib.pyplot as plt
import matplotlib.patches as mpatches
from matplotlib.lines import Line2D
from matplotlib.markers import MarkerStyle
from typing import List

from .sensitivity_analysis import calculate_forces
from scipy.interpolate import pchip_interpolate


def plot_mu_sem(
    mu,
    error,
    conf=None,
    plot_label='Mean',
    x=None,
    alpha=0.3,
    color=None,
    ax=None,
    beg=0,
    time_step=0.001,
    end=100,
):
    """ Plots mean, confidence interval, and standard deviation (Author: JB)

    Parameters
    ----------
    mu: <np.array>
        Mean, shape [N_samples, N_lines] or [N_samples].
    error: <np.array>
        Error to be plotted, e.g. standard error of the mean, shape [N_samples, N_lines] or [N_samples].
    conf: <int>
        Confidence interval, if none, stderror is plotted instead of std.
    plot_label: <str>
        The label for each line either a string if only one line or list of strings if multiple lines.
    x: <np.array>
        shape [N_samples]. If not specified will be np.arange(mu.shape[0]).
    alpha: <float>
        Transparency of the shaded area. default 0.3.
    color:
        Pre-specify colour. if None, use Python default colour cycle.
    ax:
        axis to be plotted on, otherwise the current is axis with plt.gca().
    """
    if ax is None:
        ax = plt.gca()
    if x is None:
        x = np.arange(0, mu.shape[0], 1) * time_step
    p = ax.plot(x[beg:end], mu[beg:end], lw=1, color=color, label=plot_label)
    if len(mu.shape) == 1:
        if conf is not None:
            ax.plot(x[beg:end],
                    mu[beg:end] - conf * error[beg:end],
                    alpha=alpha,
                    linewidth=1.5,
                    linestyle=':',
                    color='black',
                    label="Confidence Interval {}%".format(conf))
            ax.plot(x[beg:end], mu[beg:end] + conf * error[beg:end],
                    alpha=alpha, linewidth=1.5, linestyle=':', color='black')
        ax.fill_between(x[beg:end],
                        mu[beg:end] - error[beg:end],
                        mu[beg:end] + error[beg:end],
                        alpha=alpha,
                        color=p[0].get_color())
    else:
        for i in np.arange(mu.shape[1]):
            if conf is not None:
                ax.plot(x[beg:end],
                        mu[beg:end,
                           i] - conf * error[beg:end,
                                             i],
                        alpha=alpha,
                        linewidth=1.5,
                        linestyle=':',
                        color='black',
                        label="Confidence Interval {}%".format(conf))
                ax.plot(x[beg:end], mu[beg:end, i] + conf * error[beg:end, i],
                        alpha=alpha, linewidth=1.5, linestyle=':', color='black')
            ax.fill_between(x[beg:end], mu[beg:end, i] -
                            error[beg:end, i], mu[beg:end, i] +
                            error[beg:end, i], alpha=alpha, color=p[i].get_color())


def plot_kp_joint(
    *args,
    show_vector=False,
    calc_force=False,
    full_name='joint_LMTibia',
    gain_range=np.arange(0.1, 1.1, 0.2),
    scaling_factor=1,
    ax=None,
    constant='kv0.9',
    condition='kp0.4_kv0.9',
    beg=2000,
    intv=250,
    time_step=0.001,
    ground_truth=None
):
    """Plot the joint info of one specific leg versus independent variable.

    Parameters
    ----------
    *args: <np.array>
        Force to be plotted, i.e. grf, lateral friction, thorax.
<<<<<<< HEAD
    multiple: <bool>
        Plots vectors instead of norm.
    data: <dictionary>
        Dictionary to be plotted, i.e. joint torques.
    full_name: <str>
        Key name, e.g., 'joint_LMTibia'.
    gain_range: <np.array>
        Range of gains to be plotted, i.e. np.arange(0.1,1.4,0.2).
    scaling_factor: <int>
        Scale to change the units.
    ax:
        Axis to be plotted on, otherwise the current is axis with plt.gca().
    beg: <int>
        Beginning of the data to be plotted. the entire data is long.
    intv: <int>
        Int of the data to be plotted.
=======

    multiple: <bool>
        Plots vectors instead of norm.

    data: <dictionary>
        Dictionary to be plotted, i.e. joint torques.

    full_name: <str>
        Key name, e.g., 'joint_LMTibia'.

    gain_range: <np.array>
        Range of gains to be plotted, i.e. np.arange(0.1,1.4,0.2).

    scaling_factor: <int>
        Scale to change the units.

    ax:
        Axis to be plotted on, otherwise the current is axis with plt.gca().

    beg: <int>
        Beginning of the data to be plotted. the entire data is long.

    intv: <int>
        Int of the data to be plotted.

>>>>>>> fe7c02a5
    ground_truth: <np.array>
        Ground truth for position or velocity.
    """
    if ax is None:
        ax = plt.gca()
    if ground_truth is not None:
        ax.plot(np.array(ground_truth[beg:beg + intv]) * scaling_factor,
                linewidth=2.5, color="red", label="Ground Truth")

    for k in gain_range:
        k_value = "_".join((constant, 'kv' +
                            str(round(k, 1)))) if 'kp' in constant else "_".join(('kp' +
                                                                                  str(round(k, 1)), constant))

        color = plt.cm.winter(np.linalg.norm(k))
        if condition == k_value:
            color = 'red'

        if not calc_force:
            time = np.arange(
                0, len(
                    args[0][k_value][full_name]), 1) * time_step
            ax.plot(time[beg: beg +
                         intv], np.array(args[0][k_value][full_name][beg:beg +
                                                                     intv]) *
                    scaling_factor, color=color, label=k_value)
            ax.legend(bbox_to_anchor=(1.1, 1), loc='upper right')

        else:
            vector, norm = calculate_forces(full_name, k_value, *args)
            if show_vector:
                for i, axis in enumerate(['x', 'y', 'z']):
                    time = np.arange(0, len(vector), 1) * time_step
                    ax[i].plot(time[beg: beg +
                                    intv], np.array(vector[i, beg:beg +
                                                           intv]) *
                               scaling_factor, color=color, label=k_value)
                    ax[i].set_ylabel(axis)
                ax.legend(bbox_to_anchor=(1.1, 0.), loc='upper right')
            else:
                time = np.arange(0, len(norm), 1) * time_step
                ax.plot(time[beg: beg + intv], norm[beg:beg + intv]
                        * scaling_factor, color=color, label=k_value)
                ax.legend(bbox_to_anchor=(1.1, 1), loc='upper right')


def heatmap_plot(
        title,
        joint_data,
        colorbar_title,
        annot=True,
        precision="g",
        linewidth="0.005",
        ax=None,
<<<<<<< HEAD
        cmap='magma',
        annot_size = 10,
        xticklabels=[],
        yticklabels=[]):
=======
        cmap='viridis'):
>>>>>>> fe7c02a5
    """ Plots a heatmap plot for global sensitivity analysis.

    Parameters
    ----------
    title: <str>
        Title of the heatmap.
    joint_data: <dict>
        Dictionary containing the joint information (angle etc).
    colorbar_title: <str>
        Title of the colorbar.
    precision: <str>
        Precision of the heatmap entries.
    linewidth: <str>
        Width of the lines in heatmap.
    ax:
        Axis to be plotted on, otherwise plt.gca().
    cmap: <str>
        Color map of the heatmap.
    """
    if ax is None:
        ax = plt.gca()

    if xticklabels:
        x_tick = xticklabels
    else:
        x_tick = 'auto'

    if yticklabels:
        y_tick = yticklabels
    else:
        y_tick = 'auto'

    ax = sns.heatmap(
        joint_data,
        annot=annot,
        ax=ax,
        linewidth=linewidth,
        cmap=cmap,
        vmin=np.nanmin(joint_data),
        vmax=np.nanmax(joint_data),
        fmt=precision,
        xticklabels=x_tick,
        yticklabels=y_tick,
        annot_kws={"size": annot_size},
        cbar_kws={
            'label': colorbar_title})
    ax.set_title(title)
    ax.invert_yaxis()
    #plt.show()


def plot_pareto_gens(
    parent_dir,
    generations,
    inds_to_annotate,
    export_path=None
):
    """ Plots multiple generations with selected individuals.

<<<<<<< HEAD
=======

def plot_penalties(
    result_directory: str,
    generations: List[int],
    individual_number: int,
    variable_names: List[str],
    **kwargs) -> None:
    """ Plots the relative contribution of penalties in overall objective value as a bar chart.

    Parameters
    ----------
    result_directory : str
        Directory that PENALTIES files are in.
    generations : List[int]
        Generations to be plotted.
    individual_number : int
        Individual number, recommended: chosen through the
        select_solution method in bullet_simulation.py
    variable_names : List[str]
        Names of columns in PENALTIES.

    Usage:
        path = '~/NeuroMechFly/scripts/neuromuscular_optimization/optimization_results/run_Drosophila_var_63_obj_2_pop_4_gen_5_210921_201940'
        gens = [0, 1, 2, 3, 4]
        ind_num = 1
        variable_names = ['Obj 1', 'Obj 2', 'Pen 1', 'Pen 2', 'Pen 3']

        plot_penalties(path, gens, ind_num, variable_names)
        plt.show()
    """
    ylabel = kwargs.get('ylabel', '')
    title_obj1 = kwargs.get('title_obj1', 'First Objective')
    title_obj2 = kwargs.get('title_obj2', 'Second Objective')
    alpha = kwargs.get('alpha', 0.65)

    penalties = np.zeros((len(generations), len(variable_names)))

    for i, generation in enumerate(generations):
        penalties[i, :] = np.loadtxt(
            os.path.join(
                result_directory, f'PENALTIES.{generation}'
            )
        )[individual_number, :]

    labels = [f'Gen {gen}' for gen in generations]

    penalties_df = pd.DataFrame(penalties, columns=variable_names, index=labels)

    ax1 = penalties_df.drop([variable_names[1]], axis=1).plot(kind = 'bar', stacked=True, alpha=alpha)
    ax2 = penalties_df.drop([variable_names[0]], axis=1).plot(kind = 'bar', stacked=True, alpha=alpha)

    ax1.set_ylabel(ylabel)
    ax1.set_title(title_obj1)
    ax1.spines['right'].set_visible(False)
    ax1.spines['top'].set_visible(False)
    ax1.legend()

    ax2.set_ylabel(ylabel)
    ax2.set_title(title_obj2)
    ax2.spines['right'].set_visible(False)
    ax2.spines['top'].set_visible(False)
    ax2.legend()


def plot_pareto_front(path_data,
                      g,
                      s=''):
    """ Plots solutions from optimization results.

>>>>>>> fe7c02a5
    Parameters
    ----------
    parent_dir : <str>
        Directory where the FUN and VAR files are located.
    generations : <np.darray>
        Generations to be plotted.
    inds_to_annotate : <dict>
        A dictionary with keys 'gen<number>' and values int or string ('fastest' etc.) format
    export_path: <str>
        Path at which the plot will be saved.

    Example usage:
        plot_pareto_gens(
        parent_dir='/home/NeuroMechFly/scripts/neuromuscular_optimization/optimization_results/run_Drosophila_var_63_obj_2_pop_200_gen_100_211022_134952',
        generations=np.arange(15,100,14),
        inds_to_annotate = {
            'gen15': [0,3,5],
            'gen29': 12,
            'gen57': 14,
            'gen85': 48
        },
        export_path='./pareto.png'
        )

        OR

        plot_pareto_gens(
        parent_dir='/home/NeuroMechFly/scripts/neuromuscular_optimization/optimization_results/run_Drosophila_var_63_obj_2_pop_200_gen_100_211022_134952',
        generations=99,
        inds_to_annotate = {
            'gen99': ['fastest', 'win_win', 'most_stable']
        },
        export_path='./pareto.png'
        )

    """

<<<<<<< HEAD
    from NeuroMechFly.experiments.network_optimization.neuromuscular_control import DrosophilaSimulation as ds
    # import directly from collections for Python < 3.3
    from collections.abc import Iterable

    rc_params = {
        'axes.spines.right': False,
        'axes.spines.top': False,
    }
    plt.rcParams.update(rc_params)
    colors = (
        '#808080',
        '#B4479A',
        '#3953A4',
        '#027545',
        '#FE420F',
        '#650021',
        '#E6DAA6',
        '#008080',
        '#FFC0CB')

    if not isinstance(generations, Iterable):
        generations = [generations]

    fig, ax = plt.subplots(figsize=(7, 4))

    for i, gen in enumerate(generations):
        fun_path = os.path.join(parent_dir, f'FUN.{gen}')
        var_path = os.path.join(parent_dir, f'VAR.{gen}')
        fun, var = np.loadtxt(fun_path), np.loadtxt(var_path)

        ax.scatter(fun[:, 0], fun[:, 1], c=colors[i % len(colors)], alpha=0.3, s=30, label=f'Gen {gen+1}')
        if 'gen' + str(gen) in inds_to_annotate:
            if not isinstance(inds_to_annotate['gen' + str(gen)], Iterable):
                individuals = [inds_to_annotate['gen' + str(gen)]]
            else:
                individuals = inds_to_annotate['gen' + str(gen)]

            for j, ind_ in enumerate(individuals):
                ind_number = ds.select_solution(ind_, fun)
                if len(generations) > 1:
                    ax.scatter(fun[ind_number, 0], fun[ind_number, 1],
                               s=95, c=colors[i % len(colors)], edgecolor='black')
                else:
                    cycle = ('#B4479A', '#3953A4', '#027545')
                    ax.scatter(fun[ind_number, 0], fun[ind_number, 1], label=f'Sol {ind_}', s=60, edgecolor='black', c=cycle[j])

    ax.set_xlabel('Distance')
    ax.set_ylabel('Stability')
    ax.legend()
    if export_path is not None:
        fig.savefig(export_path, bbox_inches='tight')
    plt.show()


def plot_population_statistics(
    result_directory,
    pop_no,
    generations,
    penalty_number,
    penalty_name,
    export_path=None
):
    """ Plots the population statistics (i.e. penalties across generations)
=======
    if not isinstance(s, list):
        solutions = [s]
    else:
        solutions = s

    edge = plt.cm.cool(np.linspace(0,1,len(solutions)))
    ax = plt.gca()
    for gen in generations:
        fun_path = os.path.join(path_data,f"FUN.{gen}")
        fun = np.loadtxt(fun_path)

        color = next(ax._get_lines.prop_cycler)['color']
        plt.scatter(fun[:,0],
                    fun[:,1],
                    c=color,
                    s=60,
                    label=f"gen: {gen+1}")

        for i, sol in enumerate(solutions):
            if sol != '':
                ind = ds.select_solution(sol, fun)
            else:
                ind=-1

            if ind > -1:
                plt.scatter(fun[ind,0],
                            fun[ind,1],
                            c=color,
                            s=60,
                            edgecolors=edge[i],
                            linewidth=3.5,
                            label=f'sol: {ind} ({sol})')

    plt.xlabel('Distance')
    plt.ylabel('Stability')
    title = 'Pareto front'
    plt.title(title)
    plt.legend()
    plt.show()

def read_muscles_act(path_data,
                     equivalence,
                     leg_order):
    """ Reads muscle's data obtained after running a simulation (run_neuromuscular_control).
>>>>>>> fe7c02a5

    Parameters
    ----------
    result_directory : str
        Directory where the PENALTIES.<gen> are.
    pop_no : int
        Number of individual in a population.
    generations : list
        Generations to be analyzed.
        e.g.: np.arange(15,100,14)
    penalty_number : int
        Column number of the penalty based on the log file.
    penalty_name : str
        Name of the penalty
    export_path: <str>
        Path at which the plot will be saved if not None
    """
    rc_params = {
        'axes.spines.right': False,
        'axes.spines.top': False,
    }
    plt.rcParams.update(rc_params)

    fig, ax = plt.subplots(figsize=(4, 6))
    penalty = np.zeros((pop_no, len(generations)))

    for i, generation in enumerate(generations):
        penalty[:, i] = np.loadtxt(
            os.path.join(
                result_directory, f'PENALTIES.{generation}'
            )
        )[:, penalty_number]

    cols = [f'{gen + 1}' for gen in generations]
    rows = [f'Ind {ind}' for ind in range(pop_no)]

    penalty_df = pd.DataFrame(penalty, columns=cols, index=rows)
    sns.stripplot(
        data=penalty_df,
        size=5,
        color='red',
        edgecolor='black',
        alpha=0.3,
        ax=ax)
    sns.violinplot(
        data=penalty_df,
        scale='count',
        color='white',
        edgecolor='black',
        bw=0.35,
        ax=ax,
        cut=0,
        showfliers=False,
        showextrema=False)

    ax.set_xlabel('Generations')
    ax.set_title(penalty_name)

    if export_path is not None:
        fig.savefig(export_path, bbox_inches='tight')
    plt.show()


def plot_gait_diagram(data, ts=1e-4, ax=None, export_path=None):
    """ Plot the contacts from the given contact_flag data.

    Parameters
    ----------
    data: <pandas.DataFrame>
        Contact flag data.
    ts: <float>
        Time step of the simulation.
    ax:
        axis to be plotted on, otherwise the current is axis with plt.gca().
    export_path: <str>
        Path at which the plot will be saved.
    """
<<<<<<< HEAD
    # Total time
    total_time = len(data) * ts
    # Define the legs and its order for the plot
    legs = ("RH", "RM", "RF", "LH", "LM", "LF")
    # Setup the contact data
    contact_intervals = {}
    for leg in legs:
        # Combine contact information of all the tarsus segments
        values = np.squeeze(np.any(
            [value for key, value in data.items() if leg in key],
            axis=0,
        ).astype(int))
        intervals = np.where(
            np.abs(np.diff(values, prepend=[0], append=[0])) == 1
        )[0].reshape(-1, 2) * ts
        intervals[:, 1] = intervals[:, 1] - intervals[:, 0]
        contact_intervals[leg] = intervals
    # Define the figure
    if ax is None:
        fig, ax = plt.subplots(figsize=(7, 3))
    width = 0.75
    for index, (key, value) in enumerate(contact_intervals.items()):
        ax.broken_barh(
            value, (index - width * 0.5, width), facecolor='k'
        )
    ax.set_xlabel("Time (s)")
    ax.set_yticks((0, 1, 2, 3, 4, 5))
    ax.set_yticklabels(legs)

    if export_path is not None:
        plt.savefig(export_path, bbox_inches='tight')


def load_opt_log(results_path):
    """ Loads the optimization muscle torques and joint position results.
=======

    muscles_path = os.path.join(path_data, 'muscle', 'outputs.h5')
    data_raw = pd.read_hdf(muscles_path)
    data={}
    for leg in leg_order:
        name = f"{leg}_leg"
        data[name]={}
    for leg in data.keys():
        for new_name, old_name in equivalence.items():
            key = f"joint_{leg[:2]}{old_name}"
            for k in data_raw.keys():
                if key in k:
                    name = k.replace(key, new_name)
                    if not ('pitch' in name and 'roll' in name):
                        data[leg][name] = data_raw[k].values

    return data

def read_joint_positions(path_data,
                         equivalence,
                         leg_order):
    """ Reads joint position's data obtained after running a simulation (run_neuromuscular_control).
>>>>>>> fe7c02a5

    Parameters
    ----------
    results_path: str
        Directory containing the muscle, neural and physics folders.

    Returns
    ----------
    (muscle, joint_pos): Tuple
        Muscle and joint positions both in pandas.DataFrame format.
    """
    muscle_path = os.path.join(results_path, 'muscle/outputs.h5')
    joint_angle_path = os.path.join(results_path, 'physics/joint_positions.h5')
    muscle, joint_pos = pd.read_hdf(muscle_path), pd.read_hdf(joint_angle_path)
    return muscle, joint_pos


def plot_network_activity(
        results_path,
        time_step=1e-4,
        sim_duration=2.0,
        beg=1,
        end=1.5,
        torque_scale=1e9,
        link='Femur',
        export_path=None,
        lw=1.5):
    """ Plots the CPG activity, muscle torques and joint angles.

    Parameters
    ----------
    results_path: str
        Directory containing the muscle, neural and physics folders.
    time_step : float, optional
        Time step of the simulation, by default 1e-4
    sim_duration : float, optional
        Duration of the simulation in seconds, by default 2.0
    beg : int, optional
        Beginning from which the data will be plotted, by default 1
    end : float, optional
        Beginning at which the data will end, by default 1.5
    torque_scale : [type], optional
        Conversion scale from SI units to uNmm, by default 1e9
    link : str, optional
        Link to be plotted, by default 'Femur', could be 'Coxa' or 'Tibia' as well.
    export_path : str, optional
        If not None then the plot will be saved to that path, by default None
    """
<<<<<<< HEAD
    from matplotlib.gridspec import GridSpec

    # Load data
    muscle, joint_pos = load_opt_log(results_path)

    rc_params = {'axes.spines.right': False, 'axes.spines.top': False}
    plt.rcParams.update(rc_params)
    cycle = plt.rcParams['axes.prop_cycle'].by_key()['color']
    linestyles = ('solid', 'dashed', 'dotted')

    equivalence = {'ThC_yaw': 'Coxa_yaw',
                   'ThC_pitch': 'Coxa',
                   'ThC_roll': 'Coxa_roll',
                   'CTr_pitch': 'Femur',
                   'CTr_roll': 'Femur_roll',
                   'FTi_pitch': 'Tibia',
                   'TiTa_pitch': 'Tarsus1'}

    actuated_joints = {
        'F': ['ThC_pitch', 'CTr_pitch', 'FTi_pitch'],
        'M': ['ThC_roll', 'CTr_pitch', 'FTi_pitch'],
        'H': ['ThC_roll', 'CTr_pitch', 'FTi_pitch'],

    }
    sides = ['Front', 'Middle', 'Hind']

    duration = np.arange(0, sim_duration, time_step)
    beg = int(beg / time_step)
    end = int(end / time_step)

    fig = plt.figure(figsize=(8, 8))
    gs = plt.GridSpec(4, 3, figure=fig)
    ax1 = fig.add_subplot(gs[0, :])
    ax2 = fig.add_subplot(gs[1, :])
    ax3 = fig.add_subplot(gs[2, :])
    (ax4, ax5, ax6) = fig.add_subplot(gs[3, 0]), fig.add_subplot(
        gs[3, 1]), fig.add_subplot(gs[3, 2])

    for i, side in enumerate(sides):
        part = side[0]
        if part in ('M', 'H') and link[0] == 'C':
            link = 'Coxa_roll'

        ax1.plot(duration[beg:end], muscle[f'joint_R{part}{link}_flexor_act'][beg:end], label=f'R{part}', linewidth=lw, color=cycle[i * 2])
        ax1.plot(duration[beg:end], muscle[f'joint_L{part}{link}_flexor_act'][beg:end], label=f'L{part}', linewidth=lw, color=cycle[i * 2 + 1])
        ax1.legend(bbox_to_anchor=(1.1, 1))
        ax1.set_ylabel(f'{link} Protractor (AU)')

        ax2.plot(duration[beg:end], muscle[f'joint_R{part}{link}_torque'][beg:end] * torque_scale, linewidth=lw, color=cycle[i * 2])
        ax2.plot(duration[beg:end], muscle[f'joint_L{part}{link}_torque'][beg:end] * torque_scale, linewidth=lw, color=cycle[i * 2 + 1])
        ax2.set_ylabel(f'{link} Torques ($\mu$Nmm)')

        ax3.plot(duration[beg:end], np.rad2deg(joint_pos[f'joint_R{part}{link}'][beg:end]), linewidth=lw, color=cycle[i * 2])
        ax3.plot(duration[beg:end], np.rad2deg(joint_pos[f'joint_L{part}{link}'][beg:end]), linewidth=lw, color=cycle[i * 2 + 1])
        ax3.set_ylabel(f'{link} Joint Angles(deg)')
        ax3.set_xlabel('Time (s)')

        for j, joint_angle in enumerate(actuated_joints[part]):
            ls = linestyles[j] if not joint_angle == 'ThC_pitch' else 'dashdot'
            if part == 'F':
                ax4.plot(duration[beg:end], np.rad2deg(joint_pos[f'joint_L{part}{equivalence[joint_angle]}'][beg:end]), linewidth=lw, label='LF ' + joint_angle, color=cycle[1], linestyle=ls)
            elif part == 'M':
                ax5.plot(duration[beg:end], np.rad2deg(joint_pos[f'joint_L{part}{equivalence[joint_angle]}'][beg:end]), linewidth=lw, label='LM ' + joint_angle, color=cycle[3], linestyle=ls)
            if part == 'H':
                ax6.plot(duration[beg:end], np.rad2deg(joint_pos[f'joint_L{part}{equivalence[joint_angle]}'][beg:end]), linewidth=lw, label='LH ' + joint_angle, color=cycle[5], linestyle=ls)
        ax4.legend(
            loc='upper center', bbox_to_anchor=(
                0.5, -0.1), fancybox=True)
        ax5.legend(
            loc='upper center', bbox_to_anchor=(
                0.5, -0.1), fancybox=True)
        ax6.legend(
            loc='upper center', bbox_to_anchor=(
                0.5, -0.1), fancybox=True)
        ax4.set_ylabel('Joint Angles(deg)')

    plt.tight_layout()
    if export_path is not None:
        plt.savefig(export_path, bbox_inches='tight')
    plt.show()
=======
    angles_path = os.path.join(path_data, 'physics', 'joint_positions.h5')
    angles_raw = pd.read_hdf(angles_path)
    angles={}
    for leg in leg_order:
        name = f"{leg}_leg"
        angles[name]={}

    for leg in angles.keys():
        for new_name, old_name in equivalence.items():
            key = f"joint_{leg[:2]}{old_name}"
            angles[leg][new_name] = angles_raw[key].values

    return angles
>>>>>>> fe7c02a5


def read_ground_contacts(path_data):
    """ Reads ground contact's data obtained after running a simulation.

    Parameters
    ----------
    path_data: <str>
        Path to simulation results.

    Returns
    ----------
    grf: <dict>
        Ground reaction forces for all segments in all legs.
    """
    grf_data = os.path.join(path_data, 'physics', 'contact_normal_force.h5')
    data = pd.read_hdf(grf_data)
    grf = {}
    check = []
    for key, force in data.items():
        leg, force_axis = key.split('_')
        if leg not in check and "-" not in leg:
            check.append(leg)
            components = [k for k in data.keys() if leg in k and "-" not in k]
            data_x = data[components[0]].values
            data_y = data[components[1]].values
            data_z = data[components[2]].values
            res_force = np.linalg.norm([data_x, data_y, data_z], axis=0)
            if leg[:2] not in grf.keys():
                grf[leg[:2]] = []
            grf[leg[:2]].append(res_force)

    return grf


def read_collision_forces(path_data):
    """ Reads collision force's data obtained after running a simulation.

    Parameters
    ----------
    path_data: <str>
        Path to simulation results.

    Returns
    ----------
    collisions: <dict>
        Collision forces for all segments in all legs.
    """
    collisions_data = os.path.join(path_data, 'physics', 'contact_normal_force.h5')
    data = pd.read_hdf(collisions_data)

    collisions = {}
    check = []
    for key in data.keys():
        body_parts, force_axis = key.split('_')
        if body_parts not in check and "-" in body_parts:
            segment1, segment2 = body_parts.split('-')
            check.append(body_parts)
            components = [k for k in data.keys() if body_parts in k]
            data_x = data[components[0]].values
            data_y = data[components[1]].values
            data_z = data[components[2]].values
            res_force = np.linalg.norm([data_x, data_y, data_z], axis=0)
            if segment1 not in collisions.keys():
                collisions[segment1] = {}
            if segment2 not in collisions.keys():
                collisions[segment2] = {}
            collisions[segment1][segment2] = res_force
            collisions[segment2][segment1] = res_force

    return collisions


def get_stance_periods(leg_force, start, stop):
    """ Get stance periods from GRF data.

    Parameters
    ----------
    leg_force: <np.array>
        GRF data associated with a leg.
    start: <float>
        Starting time for checking stance periods.
    stop: <float>
        Stoping time for checking stance periods.

    Returns
    ----------
    stance_plot: <list>
        Indices indicating beginning and ending of stance periods.
    """
    stance_ind = np.where(leg_force > 0)[0]
    if stance_ind.size != 0:
        stance_diff = np.diff(stance_ind)
        stance_lim = np.where(stance_diff > 1)[0]
        stance = [stance_ind[0] - 1]
        for ind in stance_lim:
            stance.append(stance_ind[ind] + 1)
            stance.append(stance_ind[ind + 1] - 1)
        stance.append(stance_ind[-1])
        start_gait_list = np.where(np.array(stance) >= start)[0]
        if len(start_gait_list) > 0:
            start_gait = start_gait_list[0]
        else:
            start_gait = start
        stop_gait_list = np.where(
            (np.array(stance) <= stop) & (
                np.array(stance) > start))[0]
        if len(stop_gait_list) > 0:
            stop_gait = stop_gait_list[-1] + 1
        else:
            stop_gait = start_gait
        if start_gait != stop_gait:
            stance_plot = stance[start_gait:stop_gait]
            if start_gait % 2 != 0:
                stance_plot.insert(0, start)
            if len(stance_plot) % 2 != 0:
                stance_plot.append(stop)
        else:
            stance_plot = [start, start]
    else:
        stance_plot = [start, start]

    return stance_plot


def plot_data(
    path_data,
    leg_key='RF',
    sim_data='walking',
    angles={},
    plot_angles_intraleg=False,
    plot_torques=True,
    plot_grf=True,
    plot_collisions=True,
    collisions_across=True,
    begin=0.0,
    end=0.0,
    time_step=5e-4,
    torqueScalingFactor=1e9,
    grfScalingFactor=1e6
):
    """ Plots data from the simulation.

    Parameters
    ----------
    path_data: <str>
        Path to simulation results.
    leg_key: <str>
        Key for specifying a leg to plot: angles (intraleg or interleg), torques, grf, or collisions. Options: 'LF', 'LM', 'LH', 'RF', 'RM', 'RH'.
    sim_data: <str>
        Behavior from data. Options: 'walking' or 'grooming'.
    plot_angles_intraleg: <bool>
        Plotting joint angles from all joints in leg 'leg_key'.
    plot_torques: <bool>
        Plotting torques generated by PyBullet controllers.
    plot_grf: <bool>
        Plotting ground reaction forces (if sim_data='walking').
    plot_collisions: <bool>
        Plotting self-collision forces (if sim_data='grooming').
    plot_collisions_across: <bool>
        Plotting grf/collisions as gray background across other plots.
    begin: <float>
        Starting time for initiating the plots.
    end: <float>
        Stoping time for finishing the plots. If 0.0, all data is plotted.
    time_step: <float>
        Data time step.
    torqueScalingFactor: <float>
        Scaling factor for torques (from Nm to uNmm).
    grfScalingFactor: <float>
        Scaling factor for ground reaction forces (from N to uN).
    """
    data2plot = {}

    equivalence = {'ThC_yaw': 'Coxa_yaw',
                   'ThC_pitch': 'Coxa',
                   'ThC_roll': 'Coxa_roll',
                   'CTr_pitch': 'Femur',
                   'CTr_roll': 'Femur_roll',
                   'FTi_pitch': 'Tibia',
                   'TiTa_pitch': 'Tarsus1'}

    leg_order = ['LF', 'LM', 'LH', 'RF', 'RM', 'RH']

    length_data = 0

<<<<<<< HEAD
=======
    if plot_muscles_act:
        muscles_data = read_muscles_act(path_data, equivalence, leg_order)

        for leg, joint_data in muscles_data.items():
            for joint, data in joint_data.items():
                if joint_key in joint:
                    name = f"{leg[:2]} {joint.split('_')[0]} {joint.split('_')[1]}"
                    if 'flexor' in joint:
                        mn_flex[name] = data
                    if 'extensor' in joint:
                        mn_ext[name] = data
                    if length_data == 0:
                        length_data = len(data)

        data2plot['mn_prot'] = mn_flex
        data2plot['mn_ret'] = mn_ext

    if plot_torques_muscles:
        muscles_data = read_muscles_act(path_data, equivalence, leg_order)

        for leg, joint_data in muscles_data.items():
            for joint, data in joint_data.items():
                if joint_key in joint:
                    name = f"{leg[:2]} {joint.split('_')[0]} {joint.split('_')[1]}"
                    if 'torque' in joint:
                        torques_muscles[name] = data
                    if length_data == 0:
                        length_data = len(data)

        data2plot['torques_muscles'] = torques_muscles

    if plot_angles_interleg:
        angles_data = read_joint_positions(path_data, equivalence, leg_order)

        for leg, joint_data in angles_data.items():
            for joint, data in joint_data.items():
                if joint_key == joint:
                    name = f"{leg[:2]} {joint.replace('_',' ')}"
                    angles_sim[name] = data
                elif joint_key in joint and 'pitch' in joint:
                    if not ('ThC' in joint_key and ('M' in leg or 'H' in leg)):
                        name = f"{leg[:2]} {joint.replace('_',' ')}"
                        angles_sim[name] = data
                elif joint_key in joint and 'roll' in joint:
                    if 'ThC' in joint_key and ('M' in leg or 'H' in leg):
                        name = f"{leg[:2]} {joint.replace('_',' ')}"
                        angles_sim[name] = data

                if length_data == 0:
                    length_data = len(data)
        data2plot['angles_sim'] = angles_sim
>>>>>>> fe7c02a5

    if plot_angles_intraleg:
        if bool(angles):
            angles_raw = angles[leg_key + '_leg']
        else:
            angles_data = read_joint_positions(
                path_data, equivalence, leg_order)
            angles_raw = angles_data[leg_key + '_leg']
        data2plot['angles'] = {}
        for k in equivalence.keys():
            data2plot['angles'][k] = []
        for label, values in angles_raw.items():
            if length_data == 0:
                length_data = len(values)
            data2plot['angles'][label] = values

    if plot_torques:
        torques_data = os.path.join(path_data, 'physics', 'joint_torques.h5')
        torques_all = pd.read_hdf(torques_data)
        torques_raw = {}
        for joint, torque in torques_all.items():
            if leg_key in joint and 'Haltere' not in joint:
                if 'Tarsus' not in joint or 'Tarsus1' in joint:
                    joint_data = joint.split('joint_')
                    label = joint_data[1][2:]
                    torques_raw[label] = torque.values
        data2plot['torques'] = {}
        for label, match_labels in equivalence.items():
            for key in torques_raw.keys():
                if key == match_labels:
                    if length_data == 0:
                        length_data = len(torques_raw[key])
                    data2plot['torques'][label] = torques_raw[key]

    if plot_grf:
        if sim_data == 'walking':
            data2plot['grf'] = read_ground_contacts(path_data)
            grf_leg = data2plot['grf'][leg_key]
            sum_force = np.sum(np.array(grf_leg), axis=0)
            leg_force = np.delete(sum_force, 0)

    if plot_collisions:
        if sim_data == 'grooming':
            data2plot['collisions'] = read_collision_forces(path_data)
            leg_collisions = []
            ant_collisions = []
            all_collisions = []
            for segment, coll in data2plot['collisions'].items():
                if segment[:2] == leg_key:
                    for k, val in coll.items():
                        all_collisions.append(val)
                        if 'Antenna' not in k:
                            leg_collisions.append(val)
                if 'Antenna' in segment and leg_key[0] == segment[0]:
                    for k, val in coll.items():
                        ant_collisions.append(val)

            sum_all = np.sum(np.array(all_collisions), axis=0)
            sum_leg = np.sum(np.array(leg_collisions), axis=0)
            sum_ant = np.sum(np.array(ant_collisions), axis=0)
            leg_force = np.delete(sum_all, 0)
            leg_vs_leg = np.delete(sum_leg, 0)
            leg_vs_ant = np.delete(sum_ant, 0)

    if end == 0:
        end = length_data * time_step

    steps = 1 / time_step
    start = int(begin * steps)
    stop = int(end * steps)

    if collisions_across:
        if not plot_grf and sim_data == 'walking':
            grf_data = read_ground_contacts(path_data)
            grf_leg = grf_data[leg_key]
            sum_force = np.sum(np.array(grf_leg), axis=0)
            leg_force = np.delete(sum_force, 0)
        if not plot_collisions and sim_data == 'grooming':
            collisions_dict = read_collision_forces(path_data)
            leg_collisions = []
            ant_collisions = []
            all_collisions = []
            for segment, coll in collisions_dict.items():
                if segment[:2] == leg_key:
                    for k, val in coll.items():
                        all_collisions.append(val)
                        if 'Antenna' not in k:
                            leg_collisions.append(val)
                if 'Antenna' in segment and leg_key[0] == segment[0]:
                    for k, val in coll.items():
                        ant_collisions.append(val)

            sum_all = np.sum(np.array(all_collisions), axis=0)
            sum_leg = np.sum(np.array(leg_collisions), axis=0)
            sum_ant = np.sum(np.array(ant_collisions), axis=0)
            leg_force = np.delete(sum_all, 0)
            leg_vs_leg = np.delete(sum_leg, 0)
            leg_vs_ant = np.delete(sum_ant, 0)

        stance_plot = get_stance_periods(leg_force, start, stop)

    fig, axs = plt.subplots(len(data2plot.keys()), sharex=True)
    fig.suptitle('NeuroMechFly Plots')

    torque_min = np.inf
    torque_max = 0
    grf_min = np.inf
    grf_max = 0

    for i, (plot, data) in enumerate(data2plot.items()):
<<<<<<< HEAD
=======
        if plot == 'mn_prot' or plot == 'mn_ret':
            for joint, act in data.items():
                time = np.arange(0, len(act), 1) / steps
                if len(data2plot.keys()) == 1:
                    axs.plot(time[start:stop], act[start:stop], label=joint)
                else:
                    axs[i].plot(time[start:stop], act[start:stop], label=joint)
            if len(data2plot.keys()) == 1:
                axs.set_ylabel('Muscle activation\n' + plot.split('_')[1] + ' (a.u.)')
            else:
                axs[i].set_ylabel('Muscle activation\n' + plot.split('_')[1] + ' (a.u.)')

        if plot == 'torques_muscles':
            for joint, torq in data.items():
                time = np.arange(0, len(torq), 1) / steps
                if len(data2plot.keys()) == 1:
                    axs.plot(time[start:stop], torq[start:stop], label=joint)
                else:
                    axs[i].plot(time[start:stop], torq[start:stop], label=joint)
            if len(data2plot.keys()) == 1:
                axs.set_ylabel('Joint torques\nfrom muscle ' + r'$(\mu Nmm)$')
                axs.set_ylim(-0.5, 0.5)
            else:
                axs[i].set_ylabel('Joint torques\nfrom muscle ' + r'$(\mu Nmm)$')
                axs[i].set_ylim(-0.5, 0.5)

        if plot == 'angles_sim':
            for joint, ang in data.items():
                time = np.arange(0, len(ang), 1) / steps
                angle = np.array(ang) * 180 / np.pi
                if len(data2plot.keys()) == 1:
                    axs.plot(time[start:stop], angle[start:stop], label=joint)
                else:
                    axs[i].plot(time[start:stop], angle[start:stop], label=joint)
            if len(data2plot.keys()) == 1:
                axs.set_ylabel('Joint angles (deg)')
            else:
                axs[i].set_ylabel('Joint angles (deg)')
>>>>>>> fe7c02a5

        if plot == 'angles':
            for name, angle_rad in data.items():
                time = np.arange(0, len(angle_rad), 1) / steps
                angle = np.array(angle_rad) * 180 / np.pi
                if len(data2plot.keys()) == 1:
                    axs.plot(time[start:stop], angle[start:stop],
                             label=name.replace('_', ' '))
                else:
                    axs[i].plot(time[start:stop], angle[start:stop],
                                label=name.replace('_', ' '))
            if len(data2plot.keys()) == 1:
                axs.set_ylabel('Joint angles (deg)')
            else:
                axs[i].set_ylabel('Joint angles (deg)')

        if plot == 'torques':
            for joint, torque in data.items():
                torque_adj = np.delete(torque, 0)
                time = np.arange(0, len(torque_adj), 1) / steps
                if len(data2plot.keys()) == 1:
                    axs.plot(time[start:stop], torque_adj[start:stop] *
                             torqueScalingFactor, label=joint.replace('_', ' '))
                else:
                    axs[i].plot(time[start:stop], torque_adj[start:stop]
                                * torqueScalingFactor, label=joint.replace('_', ' '))

                t_min = np.min(torque_adj[start:stop] * torqueScalingFactor)
                t_max = np.max(torque_adj[start:stop] * torqueScalingFactor)

                if t_min < torque_min:
                    torque_min = t_min

                if t_max > torque_max:
                    torque_max = t_max

            if len(data2plot.keys()) == 1:
                axs.set_ylabel('Joint torque ' + r'$(\mu Nmm)$')
                axs.set_ylim(1.2 * torque_min, 1.1 * torque_max)
            else:
                axs[i].set_ylabel('Joint torque ' + r'$(\mu Nmm)$')
                axs[i].set_ylim(1.2 * torque_min, 1.1 * torque_max)

        if plot == 'grf':
            time = np.arange(0, len(leg_force), 1) / steps
            if len(data2plot.keys()) == 1:
                axs.plot(time[start:stop], leg_force[start:stop]
                         * grfScalingFactor, color='black')
                axs.set_ylabel('Ground reaction forces ' + r'$(\mu N)$')
            else:
                axs[i].plot(time[start:stop], leg_force[start:stop]
                            * grfScalingFactor, color='black')
                axs[i].set_ylabel('Ground reaction forces ' + r'$(\mu N)$')
            f_min = np.min(leg_force[start:stop] * grfScalingFactor)
            f_max = np.max(leg_force[start:stop] * grfScalingFactor)

            if f_min < grf_min:
                grf_min = f_min

            if f_max > grf_max:
                grf_max = f_max

            if len(data2plot.keys()) == 1:
                axs.set_ylim(-0.003, 1.1 * grf_max)
            else:
                axs[i].set_ylim(-0.003, 1.1 * grf_max)

        if plot == 'collisions':
            time = np.arange(0, len(leg_force), 1) / steps
            if len(data2plot.keys()) == 1:
                axs.plot(time[start:stop],
                         np.array(leg_vs_leg[start:stop]) * grfScalingFactor,
                         color='black',
                         label='Leg vs leg force')
                axs.plot(time[start:stop],
                         np.array(leg_vs_ant[start:stop]) * grfScalingFactor,
                         color='dimgray',
                         label='Leg vs antenna force')
                axs.set_ylabel('Collision forces ' + r'$(\mu N)$')
            else:
                axs[i].plot(time[start:stop],
                            np.array(leg_vs_leg[start:stop]) * grfScalingFactor,
                            color='black',
                            label='Leg vs leg force')
                axs[i].plot(time[start:stop],
                            np.array(leg_vs_ant[start:stop]) * grfScalingFactor,
                            color='dimgray',
                            label='Leg vs antenna force')
                axs[i].set_ylabel('Collision forces ' + r'$(\mu N)$')

        if len(data2plot.keys()) == 1:
            axs.grid(True)
        else:
            axs[i].grid(True)

        if (plot != 'grf' and i == 0) or ('angles' in plot and plot_angles_interleg):
            if len(data2plot.keys()) == 1:
                plot_handles, plot_labels = axs.get_legend_handles_labels()
            else:
                plot_handles, plot_labels = axs[i].get_legend_handles_labels()
            if collisions_across and sim_data == 'walking':
                gray_patch = mpatches.Patch(color='gray')
                all_handles = plot_handles + [gray_patch]
                all_labels = plot_labels + ['Stance']
            elif sim_data == 'grooming':
                gray_patch = mpatches.Patch(color='dimgray')
                darkgray_patch = mpatches.Patch(color='darkgray')
                if plot_collisions and plot != 'collisions' and collisions_across:
                    dark_line = Line2D([0], [0], color='black')
                    gray_line = Line2D([0], [0], color='dimgray')
                    all_handles = plot_handles + \
                        [dark_line] + [gray_line] + [gray_patch] + [darkgray_patch]
                    all_labels = plot_labels + ['Leg vs leg force'] + [
                        'Leg vs antenna force'] + ['Foreleg grooming'] + ['Antennal grooming']
                elif plot_collisions and plot != 'collisions' and not collisions_across:
                    dark_line = Line2D([0], [0], color='black')
                    gray_line = Line2D([0], [0], color='dimgray')
                    all_handles = plot_handles + \
                        [dark_line] + [gray_line]
                    all_labels = plot_labels + ['Leg vs leg force'] + [
                        'Leg vs antenna force']
                else:
                    all_handles = plot_handles + \
                        [gray_patch] + [darkgray_patch]
                    all_labels = plot_labels + \
                        ['Foreleg grooming'] + ['Antennal grooming']
            else:
                all_handles = plot_handles
                all_labels = plot_labels

            if len(data2plot.keys()) == 1:
                axs.legend(
                    all_handles,
                    all_labels,
                    loc='upper right',
                    bbox_to_anchor=(
                        1.135,
                        1))
            else:
                axs[i].legend(
                    all_handles,
                    all_labels,
                    loc='upper right',
                    bbox_to_anchor=(
                        1.135,
                        1))

        if collisions_across:
            for ind in range(0, len(stance_plot), 2):
                time = np.arange(0, len(leg_force), 1) / steps
                if sim_data == 'walking':
                    c = 'gray'
                if sim_data == 'grooming':
                    if np.sum(leg_vs_leg[stance_plot[ind]:stance_plot[ind + 1]]) > 0:
                        c = 'dimgray'
                    elif np.sum(leg_vs_ant[stance_plot[ind]:stance_plot[ind + 1]]) > 0:
                        c = 'darkgray'
                    else:
                        c = 'darkgray'
                if len(data2plot.keys()) == 1:
                    axs.fill_between(time[stance_plot[ind]:stance_plot[ind + 1]], 0,
                                     1, facecolor=c, alpha=0.5, transform=axs.get_xaxis_transform())
                else:
                    axs[i].fill_between(time[stance_plot[ind]:stance_plot[ind + 1]], 0,
                                        1, facecolor=c, alpha=0.5, transform=axs[i].get_xaxis_transform())

    if len(data2plot.keys()) == 1:
        axs.set_xlabel('Time (s)')
    else:
        axs[len(axs) - 1].set_xlabel('Time (s)')
    plt.show()


def plot_collision_diagram(
        path_data,
        sim_data,
        begin=0,
        end=0,
        time_step=0.0005):
    """ Plots collision/gait diagrams.

    Parameters
    ----------
    path_data: <str>
        Path to simulation results.
    sim_data: <str>
        Behavior from data. Options: 'walking' or 'grooming'.
    begin: <float>
        Starting time for initiating the plots.
    end: <float>
        Stoping time for finishing the plots. If 0.0, all data is plotted.
    time_step: <float>
        Data time step.
    """
    data = {}
    length_data = 0

    if sim_data == 'walking':
        title_plot = 'Gait diagram'
        collisions = {
                'LF': [],
                'LM': [],
                'LH': [],
                'RF': [],
                'RM': [],
                'RH': []}

        data = read_ground_contacts(path_data)

        for leg in collisions.keys():
            sum_force = np.sum(np.array(data[leg]), axis=0)
            segment_force = np.delete(sum_force, 0)
            collisions[leg].append(segment_force)
            if length_data == 0:
                length_data = len(segment_force)

    elif sim_data == 'grooming':
        data = read_collision_forces(path_data)
        title_plot = 'Collisions diagram'
        collisions = {
            'LAntenna': [],
            'LFTibia': [],
            'LFTarsus1': [],
            'LFTarsus2': [],
            'LFTarsus3': [],
            'LFTarsus4': [],
            'LFTarsus5': [],
            'RFTarsus5': [],
            'RFTarsus4': [],
            'RFTarsus3': [],
            'RFTarsus2': [],
            'RFTarsus1': [],
            'RFTibia': [],
            'RAntenna': []}

        for segment1 in collisions.keys():
            seg_forces = []
            for segment2, force in data[segment1].items():
                seg_forces.append(force)
            sum_force = np.sum(np.array(seg_forces), axis=0)
            segment_force = np.delete(sum_force, 0)
            collisions[segment1].append(segment_force)
            if length_data == 0:
                length_data = len(segment_force)

    if end == 0:
        end = length_data * time_step

    steps = 1 / time_step
    start = int(begin * steps)
    stop = int(end * steps)

    fig, axs = plt.subplots(len(collisions.keys()),
                            sharex=True, gridspec_kw={'hspace': 0})
    fig.suptitle(title_plot)

    for i, (segment, force) in enumerate(collisions.items()):
        time = np.arange(0, len(force[0]), 1) / steps
        stance_plot = get_stance_periods(force[0], start, stop)
        for ind in range(0, len(stance_plot), 2):
            axs[i].fill_between(time[stance_plot[ind]:stance_plot[ind + 1]], 0, 1,
                                facecolor='black', alpha=1, transform=axs[i].get_xaxis_transform())

        axs[i].fill_between(time[start:stance_plot[0]],
                            0,
                            1,
                            facecolor='white',
                            alpha=1,
                            transform=axs[i].get_xaxis_transform())

        axs[i].fill_between(time[stance_plot[-1]:stop],
                            0,
                            1,
                            facecolor='white',
                            alpha=1,
                            transform=axs[i].get_xaxis_transform())

<<<<<<< HEAD
=======
        axs[i].fill_between(time[stance_plot[-1]:stop], 0, 1, facecolor='white', alpha=1, transform=axs[i].get_xaxis_transform())

>>>>>>> fe7c02a5
        axs[i].set_yticks((0.5,))
        axs[i].set_yticklabels((segment,))

    axs[len(axs) - 1].set_xlabel('Time (s)')
    if sim_data == 'walking':
        black_patch = mpatches.Patch(color='black', label='Stance')
    elif sim_data == 'grooming':
        black_patch = mpatches.Patch(color='black', label='Collision')
    axs[0].legend(
        handles=[black_patch],
        loc='upper right',
        bbox_to_anchor=(
            1.1,
            1))
    plt.show()


def plot_fly_path(
        path_data,
        generations=None,
        solutions=None,
        sequence=False,
        heading=True,
        ball_radius=5.0,
        begin=0,
        end=0,
        time_step=0.001,
        ax=None
):
    """ Plots collision/gait diagrams.

    Parameters
    ----------
    path_data: <str>
        Path to simulation results.
    generations: <list>
        Numbers of the generations to plot (for optimization experiments).
    solutions: <list>
        Names of the solutions to plot (for optimization experiments).
    sequence: <bool>
        Plotting path every time step.
    heading: <bool>
        Plotting heading of the fly (if sequence=True).
    ball_radius: <float>
        Radius of the spherical treadmill in millimeters.
    begin: <float>
        Starting time for initiating the plots.
    end: <float>
        Stoping time for finishing the plots. If 0.0, all data is plotted.
    time_step: <float>
        Data time step.
    """
    ball_data_list = []

    val_max = 0
    val_min = np.inf

    if generations:
        if not isinstance(generations, list):
            g = [generations]
        else:
            g = generations

        for gen in g:
            if solutions:
                if not isinstance(solutions, list):
                    s = [solutions]
                else:
                    s = solutions
            else:
                gen_folder = os.path.join(path_data, f'gen_{gen}')
                s = [d.split('_')[-1] for d in os.listdir(gen_folder)]
            for sol in s:
                sim_res_folder = os.path.join(path_data, f'gen_{gen}', f'sol_{sol}', 'physics', 'ball_rotations.h5')
                ball_data_list.append(sim_res_folder)
    else:
        sim_res_folder = os.path.join(
            path_data, 'physics', 'ball_rotations.h5')
        ball_data_list.append(sim_res_folder)

    if ax is None:
        fig = plt.figure()
        ax = plt.axes()

    m = MarkerStyle(marker=r'$\rightarrow$')
    ax.set_xlabel('x (mm)')
    ax.set_ylabel('y (mm)')
    colors = plt.cm.jet(np.linspace(0.3, 1, len(ball_data_list)))

    for ind, ball_data in enumerate(ball_data_list):

        data = pd.read_hdf(ball_data)

        if end == 0:
            end = len(data) * time_step

        steps = 1 / time_step
        start = int(begin * steps)
        stop = int(end * steps)

        data_array = np.array(data.values)

        x = []
        y = []

<<<<<<< HEAD
        for count, i in enumerate(range(start, stop - 1)):
=======
        for count, i in enumerate(range(start, stop-1)):
>>>>>>> fe7c02a5
            th = data_array[i][2]
            forward = (data_array[i][0] - data_array[0][0]) * ball_radius
            lateral = (data_array[i][1] - data_array[0][1]) * ball_radius
            x.append(forward)
            y.append(lateral)

            if sequence:
                ax.clear()
                curr_time = (i + 2) / steps
                print(f'\rTime: {curr_time:.3f}', end='')
                sc = ax.scatter(
                    x,
                    y,
                    c=np.linspace(
                        begin,
                        begin + len(x) / steps,
                        len(x)),
                    cmap='jet',
                    vmin=begin,
                    vmax=end)

                if heading:
                    m._transform.rotate_deg(th * 180 / np.pi)
                    ax.scatter(x[-1], y[-1], marker=m, s=200, color='black')
                    m._transform.rotate_deg(-th * 180 / np.pi)

                if count == 0:
                    sc.set_clim([begin, end])
                    cb = plt.colorbar(sc)
                    cb.set_label('Time (s)')

                ax.set_xlabel('x (mm)')
                ax.set_ylabel('y (mm)')
                plt.draw()
                plt.pause(0.001)

        max_x = np.max(np.array(x))
        min_x = np.min(np.array(x))

        if max_x > val_max:
            val_max = max_x

        if min_x < val_min:
            val_min = min_x

        lim = val_max + 0.05 * val_max
        low = val_min - 0.05 * val_min
        # ax.set_xlim(low, lim)

        if not sequence:
            if generations:
                gen_label = g[int(ind / len(s))] + 1
                sol_label = s[int(ind % len(s))]
                ax.plot(x,
                        y,
                        linewidth=2,
                        label=f'Gen {gen_label}-{sol_label}',
                        c=colors[ind])
            else:
                ax.plot(x, y, linewidth=2)

<<<<<<< HEAD

def get_data(
        data_path,
        begin,
        end,
        time_step,
        data_from=[],
        offset=0,
        window_time=0.2,
        baseline_time=0.1):

    """ Read data from simulation results or fictrac ground truth.

    Parameters
    ----------
    path_data: <str>
        Path to data.
    begin: <float>
        Starting time for initiating the plots.
    end: <float>
        Stoping time for finishing the plots. If 0.0, all data is plotted.
    time_step: <float>
        Data time step.
    data_from: <list>
        Fictrac keys from which the data will be obtained.
    offset: <float>
        Offset in seconds of simulation with respect to fictrac data.
    window_time: <float>
        Window size in seconds for smoothing the signals.
    baseline_time: <float>
        Time in seconds for calculating the baseline of the signal.

    Returns
    ----------
    norm_data: <dict>
        Dictionary with the required data.
    """

    fictrac_columns = ["Frame_counter",
                       "delta_rot_cam_x",
                       "delta_rot_cam_y",
                       "delta_rot_cam_z",
                       "delta_rot_error",
                       "delta_rot_lab_x",
                       "delta_rot_lab_y",
                       "delta_rot_lab_z",
                       "abs_rot_cam_x",
                       "abs_rot_cam_y",
                       "abs_rot_cam_z",
                       "abs_rot_lab_x",
                       "abs_rot_lab_y",
                       "abs_rot_lab_z",
                       "integrated_lab_x",
                       "integrated_lab_y",
                       "integrated_lab_heading",
                       "animal_movement_direction_lab",
                       "animal_movement_speed",
                       "integrated_side_movement",
                       "integrated_forward_movement",
                       "timestamp",
                       "seq_counter",
                       "delta_time",
                       "alt_time"]

    if ".dat" in data_path:
        data = pd.read_csv(data_path, header=None, names=fictrac_columns)

    if ".h5" in data_path:
        try:
            data = pd.read_hdf(data_path)
        except:
            data_path = data_path.replace('ball_velocity','ball_velocities')
            data = pd.read_hdf(data_path)
    if end == 0:
        end = len(data) * time_step

    steps = 1 / time_step
    start = int((begin + offset) * steps)
    stop = int((end + offset) * steps)

    if not data_from:
        data_from = list(data.columns)

    norm_data = {}
    for key in data_from:
        if window_time > 0:
            filtered_data = scipy.ndimage.median_filter(
                data[key], size=int(window_time / time_step))
        else:
            filtered_data = np.array(data[key].values)
        baseline = np.mean(filtered_data[start:start+int(baseline_time/time_step)])
        norm_data[key] = filtered_data[start:stop] - baseline
        if "lab_heading" in key:
            diff_heading = np.abs(np.diff(norm_data[key]))
            cross_points = np.where(diff_heading > np.pi)[0]
            if len(cross_points) % 2 != 0:
                cross_points = np.append(cross_points, stop)
            heading_fictrac = norm_data[key].copy()
            for p in range(1, len(cross_points), 2):
                init = cross_points[p - 1] + 1
                fin = cross_points[p] + 1
                heading_fictrac[init:fin] = heading_fictrac[init:fin] - 2 * np.pi
            norm_data[key] = heading_fictrac

    return norm_data


def plot_treadmill_rotations_comparison(
        fictrac_path,
        sim_path,
        plot_vel=True,
        plot_traj=False,
        ball_radius=5,
        begin=0,
        end=0,
        offset_fictrac=0,
        offset_sim=0,
        time_step_fictrac=0.01,
        time_step_sim=5e-4,
        filter_window_time=0.1,
        baseline_time=0.2
        ):
    """ Comparing fly path/treadmill rotations between ground truth (obtained from FicTrac) and simulation.

    Parameters
    ----------
    fictrac_path: <str>
        Path to fictrac data.
    sim_path: <str>
        Path to simulation results.
    plot_vel: <bool>
        Plot rotational velocities.
    plot_traj: <bool>
        Plot integrated path and displacement.
    ball_radius: <float>
        Radius of the spherical treadmill in millimeters.
    begin: <float>
        Starting time for initiating the plots.
    end: <float>
        Stoping time for finishing the plots. If 0.0, all data is plotted.
    offset_fictrac: <float>
        Offset in seconds of fictrac data with respect to the simulation.
    offset_sim: <float>
        Offset in seconds of the simulation with respect to the fictrac data.
    time_step_fictrac: <float>
        Fictrac time step.
    time_step_sim: <float>
        Simulation results time step.
    filter_window_time: <float>
        Window size in seconds for smoothing the signals.
    baseline_time: <float>
        Time in seconds for calculating the baseline of the signal.

    Returns
    ----------
    corr_coefs: <dict>
        Dictionary with the Spearman correlation coefficients for each axis (forward, lateral, and yaw).
    """
    data_from_fictrac = ["integrated_forward_movement",
                         "integrated_side_movement",
                         "integrated_lab_heading",
                         "delta_rot_lab_x",
                         "delta_rot_lab_y",
                         "delta_rot_lab_z"]

    fictrac_data = get_data(
        fictrac_path,
        begin,
        end,
        time_step_fictrac,
        data_from_fictrac,
        offset_fictrac,
        filter_window_time,
        baseline_time)

    fw_fictrac = fictrac_data["integrated_forward_movement"] * ball_radius
    side_fictrac = fictrac_data["integrated_side_movement"] * ball_radius
    heading_fictrac = fictrac_data["integrated_lab_heading"]

    vel_fw_fictrac = -fictrac_data["delta_rot_lab_x"] / time_step_fictrac
    vel_side_fictrac = -fictrac_data["delta_rot_lab_y"] / time_step_fictrac
    vel_heading_fictrac = -fictrac_data["delta_rot_lab_z"] / time_step_fictrac

    data_from_sim = ["x", "y", "z"]
    sim_data_path = os.path.join(sim_path, 'physics', 'ball_rotations.h5')
    ball_data = get_data(
        sim_data_path,
        begin,
        end,
        time_step_sim,
        data_from_sim,
        offset_sim,
        filter_window_time,
        baseline_time)

    fw_sim = ball_data["x"] * ball_radius
    side_sim = ball_data["y"] * ball_radius
    heading_sim = ball_data["z"]

    sim_vel_data_path = os.path.join(sim_path, 'physics', 'ball_velocity.h5')
    vel_data = get_data(
        sim_vel_data_path,
        begin,
        end,
        time_step_sim,
        data_from_sim,
        offset_sim,
        filter_window_time,
        baseline_time)
    vel_fw_sim = -vel_data["y"]
    vel_side_sim = vel_data["x"]
    vel_heading_sim = -vel_data["z"]

    window = 11
    order = 3

    if end == 0:
        end = len(fw_fictrac) * time_step_fictrac

    time_fictrac = np.arange(begin, end, time_step_fictrac)
    time_sim = np.arange(begin, end, time_step_sim)

    corr_coefs = {}

    interp_fw_fictrac, corr_coef_fw = calculate_correlation_between(vel_fw_fictrac,vel_fw_sim,time_fictrac,time_sim)
    corr_coefs['forward']=corr_coef_fw

    interp_side_fictrac, corr_coef_side = calculate_correlation_between(vel_side_fictrac,vel_side_sim,time_fictrac,time_sim)
    corr_coefs['lateral']=corr_coef_side

    interp_heading_fictrac, corr_coef_heading = calculate_correlation_between(vel_heading_fictrac,vel_heading_sim,time_fictrac,time_sim)
    corr_coefs['yaw']=corr_coef_heading

    if plot_traj:
        x_head_fictrac, y_head_fictrac = get_flat_trajectory(fw_fictrac,side_fictrac,heading_fictrac)
        x_head_sim, y_head_sim = get_flat_trajectory(fw_sim, side_sim, heading_sim)

        plt.figure()
        plt.plot(x_head_fictrac, y_head_fictrac, label="Fictrac path")
        plt.plot(x_head_sim, y_head_sim, label="NeuroMechFly path")
        plt.xlabel('Distance (mm)', fontsize=14)
        plt.ylabel('Distance (mm)', fontsize=14)
        plt.legend(fontsize=11)
        plt.xticks(fontsize=13)
        plt.yticks(fontsize=13)

        plt.figure()
        plt.plot(time_fictrac, side_fictrac, label='Fictrac')
        plt.plot(time_sim, side_sim, label='NeuroMechFly')
        plt.xlabel('Time (s)', fontsize=14)
        plt.ylabel('Lateral distance (mm)', fontsize=14)
        plt.legend(fontsize=11)
        plt.xticks(fontsize=13)
        plt.yticks(fontsize=13)

        plt.figure()
        plt.plot(time_fictrac, fw_fictrac, label='Fictrac')
        plt.plot(time_sim, fw_sim, label='NeuroMechFly')
        plt.xlabel('Time (s)', fontsize=14)
        plt.ylabel('Forward distance (mm)', fontsize=14)
        plt.legend(fontsize=11)
        plt.xticks(fontsize=13)
        plt.yticks(fontsize=13)

        plt.figure()
        plt.plot(time_fictrac, heading_fictrac, label='Fictrac')
        plt.plot(time_sim, heading_sim, label='NeuroMechFly')
        plt.xlabel('Time (s)', fontsize=14)
        plt.ylabel('Yaw rotation (rad)', fontsize=14)
        plt.legend(fontsize=11)
        plt.xticks(fontsize=13)
        plt.yticks(fontsize=13)

    if plot_vel:
        plt.figure()
        plt.plot(time_sim, interp_fw_fictrac, label='Fictrac')
        plt.plot(time_sim, vel_fw_sim, label='NeuroMechFly')
        plt.xlabel('Time (s)', fontsize=14)
        plt.ylabel('Forward Velocity (rad/s)', fontsize=14)
        plt.legend(fontsize=11)
        plt.xticks(fontsize=13)
        plt.yticks(fontsize=13)

        plt.figure()
        plt.plot(time_sim, interp_side_fictrac, label='Fictrac')
        plt.plot(time_sim, vel_side_sim, label='NeuroMechFly')
        plt.xlabel('Time (s)', fontsize=14)
        plt.ylabel('Lateral Velocity (rad/s)', fontsize=14)
        plt.legend(fontsize=11)
        plt.xticks(fontsize=13)
        plt.yticks(fontsize=13)

        plt.figure()
        plt.plot(time_sim, interp_heading_fictrac, label='Fictrac')
        plt.plot(time_sim, vel_heading_sim, label='NeuroMechFly')
        plt.xlabel('Time (s)', fontsize=14)
        plt.ylabel('Yaw Velocity (rad/s)', fontsize=14)
        plt.legend(fontsize=11)
        plt.xticks(fontsize=13)
        plt.yticks(fontsize=13)

    if plot_vel or plot_traj:
        plt.show()

    return corr_coefs


def calculate_correlation_between(
        fictrac,
        sim,
        time_fictrac,
        time_sim):
    """ Calculates the Spearman correlation coefficient betwen two signals.

    Parameters
    ----------
    fictrac: <np.array>
        Fictrac data (higher timestep).
    sim: <np.array>
        Simulation data (smaller timestep).
    time_fictrac: <np.array>
        Time vector for fictrac data.
    time_sim: <np.array>
        Time vector for simulation data.

    Returns
    ----------
    interpolated_fictrac: <np.array>
        Interpolated data from the higher to the smaller time step.
    corr_coef:
        Spearman correlation coefficient between both signals.
    """

    interpolated_fictrac = pchip_interpolate(time_fictrac, fictrac, time_sim)
    corr_coef, p_value = scipy.stats.spearmanr(interpolated_fictrac, sim)

    return interpolated_fictrac, corr_coef


def get_flat_trajectory(
        fw,
        side,
        heading):

    """ Integrates path trajectory.

    Parameters
    ----------
    fw: <np.array>
        Fictrac data (higher timestep).
    side: <np.array>
        Simulation data (smaller timestep).
    heading: <np.array>
        Time vector for fictrac data.

    Returns
    ----------
    x_trajectory: <list>
        Integrated path for the x axis.
    y_trajectory: <list>
        Integrated path for the y axis.
    """

    x_trajectory = [0]
    y_trajectory = [0]
    diff_x = np.diff(fw)
    diff_y = np.diff(side)
    for ind in range(len(diff_x)):
        new_x = diff_x[ind] * np.cos(heading[ind + 1]) + \
            diff_y[ind] * np.sin(heading[ind + 1]) + x_trajectory[-1]
        new_y = diff_x[ind] * np.sin(heading[ind + 1]) - \
            diff_y[ind] * np.cos(heading[ind + 1]) + y_trajectory[-1]
        x_trajectory.append(new_x)
        y_trajectory.append(new_y)

    return x_trajectory, y_trajectory


def compare_collision_diagram(
        path_data,
        gt_data,
        sim_data,
        begin=0,
        end=0,
        time_step_sim=0.0005,
        time_step_gt=0.01):
    """ Plots collision/gait diagrams.

    Parameters
    ----------
    path_data: <str>
        Path to simulation results.
    sim_data: <str>
        Behavior from data. Options: 'walking' or 'grooming'.
    begin: <float>
        Starting time for initiating the plots.
    end: <float>
        Stoping time for finishing the plots. If 0.0, all data is plotted.
    time_step_sim: <float>
        Simulation data time step.
    time_step_gt: <float>
        Ground truth time step.
    """
    data = {}
    length_data = 0

    if sim_data == 'walking':
        title_plot = 'Gait diagram'
        collisions = {
            'LF': [],
            'LM': [],
            'LH': [],
            'RF': [],
            'RM': [],
            'RH': []}

        collisions_gt = {
            'LF': [],
            'LM': [],
            'LH': [],
            'RF': [],
            'RM': [],
            'RH': []}

        data_sim = read_ground_contacts(path_data)

        gt_file_path = os.path.join(gt_data, "ground_truth_contact.pkl")
        data_gt = np.load(gt_file_path, allow_pickle=True)

        for leg in collisions.keys():
            sum_force = np.sum(np.array(data_sim[leg]), axis=0)
            segment_force = np.delete(sum_force, 0)
            collisions[leg].append(segment_force)
            if length_data == 0:
                length_data = len(segment_force)

        for leg in collisions_gt.keys():
            sum_force = np.sum(np.array(data_gt[leg]), axis=0)
            segment_force = np.delete(sum_force, 0)
            collisions_gt[leg].append(segment_force)
            if length_data == 0:
                length_data = len(segment_force)

    elif sim_data == 'grooming':
        data = read_collision_forces(path_data)
        title_plot = 'Collisions diagram'
        collisions = {
            'LAntenna': [],
            'LFTibia': [],
            'LFTarsus1': [],
            'LFTarsus2': [],
            'LFTarsus3': [],
            'LFTarsus4': [],
            'LFTarsus5': [],
            'RFTarsus5': [],
            'RFTarsus4': [],
            'RFTarsus3': [],
            'RFTarsus2': [],
            'RFTarsus1': [],
            'RFTibia': [],
            'RAntenna': []}

        for segment1 in collisions.keys():
            seg_forces = []
            for segment2, force in data[segment1].items():
                seg_forces.append(force)
            sum_force = np.sum(np.array(seg_forces), axis=0)
            segment_force = np.delete(sum_force, 0)
            collisions[segment1].append(segment_force)
            if length_data == 0:
                length_data = len(segment_force)

    if end == 0:
        end = length_data * time_step_sim

    steps_sim = 1 / time_step_sim
    start_sim = int(begin * steps_sim)
    stop_sim = int(end * steps_sim)

    steps_gt = 1 / time_step_gt
    start_gt = int(begin * steps_gt)
    stop_gt = int(end * steps_gt)

    fig, axs = plt.subplots(len(collisions.keys()),
                            sharex=True, gridspec_kw={'hspace': 0})
    fig.suptitle(title_plot)
    stance_frames = {}
    stance_frames_gt = {}
    for i, (segment, force) in enumerate(collisions.items()):
        time = np.arange(0, len(force[0]), 1) / steps_sim
        stance_plot = get_stance_periods(force[0], start_sim, stop_sim)
        stance_frames[segment] = []
        for ind in range(0, len(stance_plot), 2):
            start_stance = stance_plot[ind]
            stop_stance = stance_plot[ind + 1]
            num_steps = int(stop_stance - start_stance)
            axs[i].fill_between(time[start_stance:stop_stance], 0, 1,
                                facecolor='deepskyblue', alpha=0.5,
                                transform=axs[i].get_xaxis_transform())
            stance_frames[segment].extend(np.linspace(start_stance,
                                                      stop_stance,
                                                      num_steps,
                                                      endpoint=False))

        axs[i].fill_between(time[start_sim:stance_plot[0]],
                            0,
                            1,
                            facecolor='white',
                            alpha=0.5,
                            transform=axs[i].get_xaxis_transform())

        axs[i].fill_between(time[stance_plot[-1]:stop_sim],
                            0,
                            1,
                            facecolor='white',
                            alpha=0.5,
                            transform=axs[i].get_xaxis_transform())

        axs[i].set_yticks((0.5,))
        axs[i].set_yticklabels((segment,))

    for i, (segment, force) in enumerate(collisions_gt.items()):
        scale_factor = time_step_gt / time_step_sim
        stop_time = np.round(len(force[0]) * scale_factor)
        time = np.arange(0, stop_time, 1) / steps_sim
        time_gt = np.arange(0, len(force[0]), 1) / steps_gt
        stance_plot = get_stance_periods(force[0], start_gt, stop_gt)
        stance_frames_gt[segment] = []
        for ind in range(0, len(stance_plot), 2):

            start_stance = int(np.floor(stance_plot[ind] * scale_factor))
            stop_stance = int(np.ceil(stance_plot[ind + 1] * scale_factor))
            num_steps = int(stop_stance - start_stance)

            axs[i].fill_between(time[start_stance:stop_stance], 0, 1,
                                facecolor='y', alpha=0.5,
                                transform=axs[i].get_xaxis_transform())
            stance_frames_gt[segment].extend(np.linspace(start_stance,
                                                         stop_stance,
                                                         num_steps,
                                                         endpoint=False))

        axs[i].fill_between(time_gt[start_gt:stance_plot[0]],
                            0,
                            1,
                            facecolor='white',
                            alpha=0.5,
                            transform=axs[i].get_xaxis_transform())

        axs[i].fill_between(time_gt[stance_plot[-1]:stop_gt],
                            0,
                            1,
                            facecolor='white',
                            alpha=0.5,
                            transform=axs[i].get_xaxis_transform())

        axs[i].set_yticks((0.5,))
        axs[i].set_yticklabels((segment,))

    results = pd.DataFrame()
    tot_frames = stop_sim - start_sim
    for leg, frames in stance_frames.items():
        tp = np.count_nonzero(
            np.isin(
                np.array(frames),
                np.array(
                    stance_frames_gt[leg])))
        fp = len(frames) - tp
        tp_count_gt = np.count_nonzero(
            np.isin(
                np.array(
                    stance_frames_gt[leg]),
                np.array(frames)))
        fn = len(stance_frames_gt[leg]) - tp_count_gt
        tn = tot_frames - tp - fp - fn

        df_vals = pd.DataFrame([[tp / tot_frames,
                                 tn / tot_frames,
                                 fp / tot_frames,
                                 fn / tot_frames,
                                 (tp + tn) / tot_frames]],
                               columns=['True positive',
                                        'True negative',
                                        'False positive',
                                        'False negative',
                                        'Accuracy'])
        df_vals['Leg'] = leg
        results = results.append(df_vals, ignore_index=True)
        #print(leg, [[key, v/tot_frames] for key, v in results[leg].items()])

    axs[len(axs) - 1].set_xlabel('Time (s)')
    if sim_data == 'walking':
        gt_patch = mpatches.Patch(color='y', alpha=0.5, label='GT-Stance')
        sim_patch = mpatches.Patch(
            color='deepskyblue',
            alpha=0.5,
            label='NMF-Stance')
        patches = [gt_patch, sim_patch]
    elif sim_data == 'grooming':
        black_patch = mpatches.Patch(color='black', label='Collision')
        patches = [black_patch]
    axs[0].legend(
        handles=patches,
        loc='upper right',
        bbox_to_anchor=(
            1.1,
            1))

    print(results)
    print(np.mean(results['Accuracy']))
    fig, ax2 = plt.subplots()
    ax2.bar(results['Leg'], results['True positive'], label='True positive')
    ax2.bar(
        results['Leg'],
        results['True negative'],
        bottom=results['True positive'],
        label='True negative')
    ax2.bar(
        results['Leg'],
        results['False negative'],
        bottom=results['True positive'] +
        results['True negative'],
        label='False negative')
    ax2.bar(
        results['Leg'],
        results['False positive'],
        bottom=results['True positive'] +
        results['True negative'] +
        results['False negative'],
        label='False positive')
    ax2.set_xlabel('Leg')
    ax2.set_ylabel('Percentage')
    ax2.legend()

=======
>>>>>>> fe7c02a5
    plt.show()


def compare_movement_on_ground(
        fictrac_path,
        path_data_ball,
        path_data_floor,
        animation = False,
        save_imgs = False,
        begin=0,
        end = 0,
        offset = 0.0,
        time_step_fictrac=0.01,
        time_step_sim = 5e-4,
        ball_radius = 5,
        filter_window_time=0.1,
        baseline_time=0.2
):

    """ Comparing fly integrated path between FicTrac data, and tethered kinematic replay on the treadmill and on flat ground.

    Parameters
    ----------
    fictrac_path: <str>
        Path to fictrac data.
    path_data_ball: <str>
        Path to simulation results from tethered walking.
    path_data_floor: <str>
        Path to simulation results from flat ground (untethered) walking.
    animation: <bool>
        Plot integrated path step by step.
    save_imgs: <bool>
        Save plot from animation.
    begin: <float>
        Starting time for initiating the plots.
    end: <float>
        Stoping time for finishing the plots. If 0.0, all data is plotted.
    offset: <float>
        Offset in seconds of the simulation with respect to the fictrac data.
    time_step_fictrac: <float>
        Fictrac time step.
    time_step_sim: <float>
        Simulation results time step.
    ball_radius: <float>
        Radius of the spherical treadmill in millimeters.
    filter_window_time: <float>
        Window size in seconds for smoothing the signals.
    baseline_time: <float>
        Time in seconds for calculating the baseline of the signal.

    Returns
    ----------
    corr_coefs: <dict>
        Dictionary with the Spearman correlation coefficients for each axis (forward, lateral, and yaw).
    """

    data_from_fictrac = ["integrated_forward_movement",
                         "integrated_side_movement",
                         "integrated_lab_heading",
                         "delta_rot_lab_x",
                         "delta_rot_lab_y",
                         "delta_rot_lab_z"]

    fictrac_data = get_data(fictrac_path,begin,end,time_step_fictrac,data_from_fictrac,offset,filter_window_time, baseline_time)
    fw_fictrac = fictrac_data["integrated_forward_movement"] * ball_radius
    side_fictrac = fictrac_data["integrated_side_movement"] * ball_radius
    heading_fictrac = fictrac_data["integrated_lab_heading"]

    vel_fw_fictrac = -fictrac_data["delta_rot_lab_x"] / time_step_fictrac  * ball_radius
    vel_side_fictrac = -fictrac_data["delta_rot_lab_y"] / time_step_fictrac  * ball_radius
    vel_heading_fictrac = -fictrac_data["delta_rot_lab_z"] / time_step_fictrac

    data_from_sim = ["x", "y", "z"]
    path_ball = os.path.join(path_data_ball, 'physics','ball_rotations.h5')
    ball_data = get_data(path_ball,begin,end,time_step_sim,data_from_sim, offset, filter_window_time, baseline_time)
    fw_ball = ball_data["x"] * ball_radius
    side_ball = ball_data["y"] * ball_radius
    heading_ball = ball_data["z"]

    sim_vel_data_path = os.path.join(path_data_ball, 'physics','ball_velocity.h5')
    vel_data = get_data(sim_vel_data_path,begin,end,time_step_sim,data_from_sim, offset, filter_window_time,baseline_time)
    fw_vel_ball = -vel_data["y"] * ball_radius
    side_vel_ball = vel_data["x"] * ball_radius
    heading_vel_ball = -vel_data["z"]

    path_pos = os.path.join(path_data_floor,'physics','base_position.h5')
    pos_data = get_data(path_pos,begin,end,time_step_sim,data_from_sim, offset, filter_window_time,baseline_time)
    x_floor = pos_data['x']*1000
    y_floor = pos_data['y']*1000

    path_vel = os.path.join(path_data_floor,'physics','base_linear_velocity.h5')
    vel_floor = get_data(path_vel,begin,end,time_step_sim,data_from_sim, offset, filter_window_time,baseline_time)
    fw_vel_floor = vel_floor['x']*1000
    side_vel_floor = -vel_floor['y']*1000
    z_vel_floor = vel_floor['z']*1000

    path_ori = os.path.join(path_data_floor,'physics','base_orientation.h5')
    th_floor = get_data(path_ori,begin,end,time_step_sim,data_from_sim, offset, filter_window_time,baseline_time)
    th_x = th_floor['x']
    th_y = th_floor['y']
    th_z = -th_floor['z']

    path_ang_vel = os.path.join(path_data_floor,'physics','base_angular_velocity.h5')
    ang_vel_floor = get_data(path_ang_vel,begin,end,time_step_sim,data_from_sim, offset, filter_window_time,baseline_time)
    ang_vel_x = ang_vel_floor['x']
    ang_vel_y = ang_vel_floor['y']
    heading_vel_floor = ang_vel_floor['z']


    if end == 0:
        end = len(x_sim) * time_step_sim

    time_sim = np.arange(begin+offset, end, time_step_sim)
    time_fictrac = np.arange(begin, end, time_step_fictrac)


    x_fictrac, y_fictrac = get_flat_trajectory(fw_fictrac,side_fictrac,heading_fictrac)
    x_ball, y_ball = get_flat_trajectory(fw_ball, side_ball, heading_ball)
    fw_vel, side_vel = get_flat_trajectory(fw_vel_floor, side_vel_floor, th_z)

    interp_fw_fictrac, corr_coef_fw = calculate_correlation_between(vel_fw_fictrac,fw_vel,time_fictrac,time_sim)

    interp_side_fictrac, corr_coef_side = calculate_correlation_between(vel_side_fictrac,side_vel,time_fictrac,time_sim)

    interp_heading_fictrac, corr_coef_heading = calculate_correlation_between(vel_heading_fictrac,heading_vel_floor,time_fictrac,time_sim)

    print(corr_coef_fw)
    print(corr_coef_side)
    print(corr_coef_heading)

    if animation:
        fig = plt.figure()
        ax = plt.axes()
        #m = MarkerStyle(marker=r'$\rightarrow$')
        m = MarkerStyle(marker=">")
        m2 = MarkerStyle(marker=">")
        ax.set_xlabel('X (mm)')
        ax.set_ylabel('Y (mm)')
        #colors = plt.cm.Greens(np.linspace(0.3,1,len(ball_data_list)))

        for count, i in enumerate(range(0,len(x_floor),int(time_step_fictrac/time_step_sim))):
            ax.clear()
            curr_time = (i+2)*time_step_sim
            print(f'\rTime: {curr_time:.3f}', end='')
            sc = ax.scatter(
                    x_floor[0:i],
                    y_floor[0:i],
                    c=np.linspace(
                        begin,
                        begin+len(x_floor[0:i])*time_step_sim,
                        len(x_floor[0:i])),
                    cmap='Greens',
                    vmin=begin,
                    vmax=end)

            m._transform.rotate_deg(-th_z[i] * 180 / np.pi)
            ax.scatter(x_floor[i], y_floor[i], marker=m, s=200, color='green',label='Flat ground')
            m._transform.rotate_deg(th_z[i] * 180 / np.pi)

            ax.scatter(
                    x_ball[0:i],
                    y_ball[0:i],
                    c=np.linspace(
                        begin,
                        begin+len(x_ball[0:i])*time_step_sim,
                        len(x_ball[0:i])),
                    cmap='Oranges',
                    vmin=begin,
                    vmax=end)

            m2._transform.rotate_deg(heading_ball[i] * 180 / np.pi)
            ax.scatter(x_ball[i], y_ball[i], marker=m2, s=200, color='orange', label='Tethered')
            m2._transform.rotate_deg(-heading_ball[i] * 180 / np.pi)

            if i == 0:
                sc.set_clim([begin, end])
                cb = plt.colorbar(sc)
                cb.set_label('Time (s)')

            ax.set_xlabel('X (mm)')
            ax.set_ylabel('Y (mm)')
            ax.set_xlim([np.min(x_floor)-2,np.max(x_floor)+2])
            ax.set_ylim([np.min(y_ball)-2,np.max(y_ball)+1])
            plt.legend(loc='upper left')
            if save_imgs:
                new_folder = os.path.join(path_data_floor,'fly_path')
                if not os.path.exists(new_folder):
                    os.makedirs(new_folder)
                name = new_folder + '/img_' + '{:06}'.format(count) + '.jpg'
                fig.set_size_inches(6,4)
                plt.savefig(name, dpi=300)
            else:
                plt.draw()
                plt.pause(0.001)


    plt.figure()
    plt.plot(x_fictrac, y_fictrac, label="Fictrac")
    plt.plot(x_ball,y_ball, label = 'Tethered')
    plt.plot(x_floor,y_floor, label = 'Flat ground')
    plt.xlabel('Distance (mm)', fontsize=14)
    plt.ylabel('Distance (mm)', fontsize=14)
    plt.legend(fontsize=11)
    plt.xticks(fontsize=13)
    plt.yticks(fontsize=13)

    plt.figure()
    plt.plot(time_sim, interp_fw_fictrac, label = 'Fictrac')
    plt.plot(time_sim, fw_vel_ball, label = 'Tethered')
    plt.plot(time_sim, fw_vel, label = 'Flat ground')
    plt.xlabel('Time (s)', fontsize=14)
    plt.ylabel('Forward Velocity (mm/s)', fontsize=14)
    plt.legend(fontsize=11)
    plt.xticks(fontsize=13)
    plt.yticks(fontsize=13)

    plt.figure()
    plt.plot(time_sim, interp_side_fictrac, label = 'Fictrac')
    plt.plot(time_sim, side_vel_ball, label = 'Tethered')
    plt.plot(time_sim, np.array(side_vel), label = 'Flat ground')
    plt.xlabel('Time (s)', fontsize=14)
    plt.ylabel('Lateral Velocity (mm/s)', fontsize=14)
    plt.legend(fontsize=11)
    plt.xticks(fontsize=13)
    plt.yticks(fontsize=13)

    plt.figure()
    plt.plot(time_sim, interp_heading_fictrac, label = 'Fictrac')
    plt.plot(time_sim, heading_vel_ball, label = 'Thetered')
    plt.plot(time_sim, heading_vel_floor, label = 'Flat ground')
    plt.xlabel('Time (s)', fontsize=14)
    plt.ylabel('Yaw Velocity (rad/s)', fontsize=14)
    plt.legend(fontsize=11)
    plt.xticks(fontsize=13)
    plt.yticks(fontsize=13)

    plt.show()


def plot_sensitivity_constraints(
        data_path,
        fictrac_path,
        annot = True,
        annot_size = 18
        ):
    """ Plots the heatmaps for the constraints sensitivity analysis. Three heatmaps correspond to each rotation axis (forward, lateral, and yaw) and the fourth one corresponds to the normalized weighted sum for selecting the best combination.

    Parameters
    ----------
    data_path: <str>
        Path to the simulation results.
    fictrac_path: <str>
        Path to the fictrac data.
    annot: <bool>
        Show annotations in heatmaps.
    annot_size: <int>
        Font size for the annotations in heatmaps.
    """
    coef_mat_fw = np.zeros((11, 11))
    coef_mat_side = np.zeros((11, 11))
    coef_mat_heading = np.zeros((11, 11))

    x_ticks = np.linspace(0, 10, num=11, endpoint=True)
    y_ticks = np.linspace(0, 1, num=11, endpoint=True)

    x_tick_labels = [f'{val:.1f}' for val in x_ticks]
    y_tick_labels = [f'{val:.1f}' for val in y_ticks]

    experiments = next(os.walk(data_path))[1]
    date_time = [exp.split('_')[-2]+exp.split('_')[-1] for exp in experiments]

    date_time_array = np.array([int(x) for x in date_time])

    order = np.argsort(date_time_array)

    for i, ind in enumerate(order):
        print(f'Exp: {i+1}/{len(order)}',end='\r')
        exp_path = os.path.join(data_path,experiments[ind])
        row = int(i/11)
        col = int(i%11)
        corr_coef = plot_fly_path_comparison(fictrac_path, exp_path, plot_vel=False, end=6.0, offset_fictrac=0.5)
        coef_mat_fw[row][col] = corr_coef['forward']
        coef_mat_side[row][col] = corr_coef['lateral']
        coef_mat_heading[row][col] = corr_coef['yaw']

    std_fw = np.std(coef_mat_fw.flatten())
    std_side = np.std(coef_mat_side.flatten())
    std_heading = np.std(coef_mat_heading.flatten())
    tot_dev = std_fw+std_side+std_heading

    alpha = std_fw/tot_dev
    beta = std_side/tot_dev
    gamma = std_heading/tot_dev

    print()

    sum_mat = alpha*coef_mat_fw + beta*coef_mat_side + gamma*coef_mat_heading

    norm_sum = (sum_mat - np.min(sum_mat))/(np.max(sum_mat) - np.min(sum_mat))

    sort_sum = np.argsort(norm_sum.flatten())
    for ind in range(-1,-6,-1):
        row = int(sort_sum[ind]/11)
        col = int(sort_sum[ind]%11)
        print(f"{ind*-1}: ERP = {row/10} - CFM = {col}")

    fig = plt.figure()
    ax_fw = plt.axes()
    fig = plt.figure()
    ax_side = plt.axes()
    fig = plt.figure()
    ax_heading = plt.axes()
    fig = plt.figure()
    ax_sum = plt.axes()

    heatmap_plot('Constraints sensitivity analysis: forward',
                 coef_mat_fw,
                 'Spearman coefficient',
                 annot=annot,
                 annot_size=annot_size,
                 precision=".3g",
                 ax=ax_fw,
                 xticklabels=x_tick_labels,
                 yticklabels=y_tick_labels)
    ax_fw.set_xlabel("CFM")
    ax_fw.set_ylabel("ERP")

    heatmap_plot('Constraints sensitivity analysis: lateral',
                 coef_mat_side,
                 'Spearman coefficient',
                 annot=annot,
                 annot_size=annot_size,
                 precision=".3g",
                 ax=ax_side,
                 xticklabels=x_tick_labels,
                 yticklabels=y_tick_labels)
    ax_side.set_xlabel("CFM")
    ax_side.set_ylabel("ERP")

    heatmap_plot('Constraints sensitivity analysis: yaw',
                 coef_mat_heading,
                 'Spearman coefficient',
                 annot=annot,
                 annot_size=annot_size,
                 precision=".3g",
                 ax=ax_heading,
                 xticklabels=x_tick_labels,
                 yticklabels=y_tick_labels)
    ax_heading.set_xlabel("CFM")
    ax_heading.set_ylabel("ERP")

    heatmap_plot('Constraints sensitivity analysis: normalized weighted sum',
                 norm_sum,
                 'values',
                 annot=annot,
                 annot_size=annot_size,
                 precision=".3g",
                 ax=ax_sum,
                 xticklabels=x_tick_labels,
                 yticklabels=y_tick_labels)
    ax_heading.set_xlabel("CFM")
    ax_heading.set_ylabel("ERP")

    plt.show()<|MERGE_RESOLUTION|>--- conflicted
+++ resolved
@@ -1,12 +1,6 @@
 """ Script to plot the simulation results. """
 
 import os
-<<<<<<< HEAD
-from typing import List
-=======
-
-import cv2 as cv
->>>>>>> fe7c02a5
 import numpy as np
 import pandas as pd
 import seaborn as sns
@@ -118,7 +112,6 @@
     ----------
     *args: <np.array>
         Force to be plotted, i.e. grf, lateral friction, thorax.
-<<<<<<< HEAD
     multiple: <bool>
         Plots vectors instead of norm.
     data: <dictionary>
@@ -135,33 +128,6 @@
         Beginning of the data to be plotted. the entire data is long.
     intv: <int>
         Int of the data to be plotted.
-=======
-
-    multiple: <bool>
-        Plots vectors instead of norm.
-
-    data: <dictionary>
-        Dictionary to be plotted, i.e. joint torques.
-
-    full_name: <str>
-        Key name, e.g., 'joint_LMTibia'.
-
-    gain_range: <np.array>
-        Range of gains to be plotted, i.e. np.arange(0.1,1.4,0.2).
-
-    scaling_factor: <int>
-        Scale to change the units.
-
-    ax:
-        Axis to be plotted on, otherwise the current is axis with plt.gca().
-
-    beg: <int>
-        Beginning of the data to be plotted. the entire data is long.
-
-    intv: <int>
-        Int of the data to be plotted.
-
->>>>>>> fe7c02a5
     ground_truth: <np.array>
         Ground truth for position or velocity.
     """
@@ -216,14 +182,10 @@
         precision="g",
         linewidth="0.005",
         ax=None,
-<<<<<<< HEAD
         cmap='magma',
         annot_size = 10,
         xticklabels=[],
         yticklabels=[]):
-=======
-        cmap='viridis'):
->>>>>>> fe7c02a5
     """ Plots a heatmap plot for global sensitivity analysis.
 
     Parameters
@@ -282,79 +244,6 @@
     export_path=None
 ):
     """ Plots multiple generations with selected individuals.
-
-<<<<<<< HEAD
-=======
-
-def plot_penalties(
-    result_directory: str,
-    generations: List[int],
-    individual_number: int,
-    variable_names: List[str],
-    **kwargs) -> None:
-    """ Plots the relative contribution of penalties in overall objective value as a bar chart.
-
-    Parameters
-    ----------
-    result_directory : str
-        Directory that PENALTIES files are in.
-    generations : List[int]
-        Generations to be plotted.
-    individual_number : int
-        Individual number, recommended: chosen through the
-        select_solution method in bullet_simulation.py
-    variable_names : List[str]
-        Names of columns in PENALTIES.
-
-    Usage:
-        path = '~/NeuroMechFly/scripts/neuromuscular_optimization/optimization_results/run_Drosophila_var_63_obj_2_pop_4_gen_5_210921_201940'
-        gens = [0, 1, 2, 3, 4]
-        ind_num = 1
-        variable_names = ['Obj 1', 'Obj 2', 'Pen 1', 'Pen 2', 'Pen 3']
-
-        plot_penalties(path, gens, ind_num, variable_names)
-        plt.show()
-    """
-    ylabel = kwargs.get('ylabel', '')
-    title_obj1 = kwargs.get('title_obj1', 'First Objective')
-    title_obj2 = kwargs.get('title_obj2', 'Second Objective')
-    alpha = kwargs.get('alpha', 0.65)
-
-    penalties = np.zeros((len(generations), len(variable_names)))
-
-    for i, generation in enumerate(generations):
-        penalties[i, :] = np.loadtxt(
-            os.path.join(
-                result_directory, f'PENALTIES.{generation}'
-            )
-        )[individual_number, :]
-
-    labels = [f'Gen {gen}' for gen in generations]
-
-    penalties_df = pd.DataFrame(penalties, columns=variable_names, index=labels)
-
-    ax1 = penalties_df.drop([variable_names[1]], axis=1).plot(kind = 'bar', stacked=True, alpha=alpha)
-    ax2 = penalties_df.drop([variable_names[0]], axis=1).plot(kind = 'bar', stacked=True, alpha=alpha)
-
-    ax1.set_ylabel(ylabel)
-    ax1.set_title(title_obj1)
-    ax1.spines['right'].set_visible(False)
-    ax1.spines['top'].set_visible(False)
-    ax1.legend()
-
-    ax2.set_ylabel(ylabel)
-    ax2.set_title(title_obj2)
-    ax2.spines['right'].set_visible(False)
-    ax2.spines['top'].set_visible(False)
-    ax2.legend()
-
-
-def plot_pareto_front(path_data,
-                      g,
-                      s=''):
-    """ Plots solutions from optimization results.
-
->>>>>>> fe7c02a5
     Parameters
     ----------
     parent_dir : <str>
@@ -391,8 +280,6 @@
         )
 
     """
-
-<<<<<<< HEAD
     from NeuroMechFly.experiments.network_optimization.neuromuscular_control import DrosophilaSimulation as ds
     # import directly from collections for Python < 3.3
     from collections.abc import Iterable
@@ -456,52 +343,6 @@
     export_path=None
 ):
     """ Plots the population statistics (i.e. penalties across generations)
-=======
-    if not isinstance(s, list):
-        solutions = [s]
-    else:
-        solutions = s
-
-    edge = plt.cm.cool(np.linspace(0,1,len(solutions)))
-    ax = plt.gca()
-    for gen in generations:
-        fun_path = os.path.join(path_data,f"FUN.{gen}")
-        fun = np.loadtxt(fun_path)
-
-        color = next(ax._get_lines.prop_cycler)['color']
-        plt.scatter(fun[:,0],
-                    fun[:,1],
-                    c=color,
-                    s=60,
-                    label=f"gen: {gen+1}")
-
-        for i, sol in enumerate(solutions):
-            if sol != '':
-                ind = ds.select_solution(sol, fun)
-            else:
-                ind=-1
-
-            if ind > -1:
-                plt.scatter(fun[ind,0],
-                            fun[ind,1],
-                            c=color,
-                            s=60,
-                            edgecolors=edge[i],
-                            linewidth=3.5,
-                            label=f'sol: {ind} ({sol})')
-
-    plt.xlabel('Distance')
-    plt.ylabel('Stability')
-    title = 'Pareto front'
-    plt.title(title)
-    plt.legend()
-    plt.show()
-
-def read_muscles_act(path_data,
-                     equivalence,
-                     leg_order):
-    """ Reads muscle's data obtained after running a simulation (run_neuromuscular_control).
->>>>>>> fe7c02a5
 
     Parameters
     ----------
@@ -579,7 +420,6 @@
     export_path: <str>
         Path at which the plot will be saved.
     """
-<<<<<<< HEAD
     # Total time
     total_time = len(data) * ts
     # Define the legs and its order for the plot
@@ -615,31 +455,7 @@
 
 def load_opt_log(results_path):
     """ Loads the optimization muscle torques and joint position results.
-=======
-
-    muscles_path = os.path.join(path_data, 'muscle', 'outputs.h5')
-    data_raw = pd.read_hdf(muscles_path)
-    data={}
-    for leg in leg_order:
-        name = f"{leg}_leg"
-        data[name]={}
-    for leg in data.keys():
-        for new_name, old_name in equivalence.items():
-            key = f"joint_{leg[:2]}{old_name}"
-            for k in data_raw.keys():
-                if key in k:
-                    name = k.replace(key, new_name)
-                    if not ('pitch' in name and 'roll' in name):
-                        data[leg][name] = data_raw[k].values
-
-    return data
-
-def read_joint_positions(path_data,
-                         equivalence,
-                         leg_order):
-    """ Reads joint position's data obtained after running a simulation (run_neuromuscular_control).
->>>>>>> fe7c02a5
-
+    
     Parameters
     ----------
     results_path: str
@@ -687,7 +503,6 @@
     export_path : str, optional
         If not None then the plot will be saved to that path, by default None
     """
-<<<<<<< HEAD
     from matplotlib.gridspec import GridSpec
 
     # Load data
@@ -768,21 +583,6 @@
     if export_path is not None:
         plt.savefig(export_path, bbox_inches='tight')
     plt.show()
-=======
-    angles_path = os.path.join(path_data, 'physics', 'joint_positions.h5')
-    angles_raw = pd.read_hdf(angles_path)
-    angles={}
-    for leg in leg_order:
-        name = f"{leg}_leg"
-        angles[name]={}
-
-    for leg in angles.keys():
-        for new_name, old_name in equivalence.items():
-            key = f"joint_{leg[:2]}{old_name}"
-            angles[leg][new_name] = angles_raw[key].values
-
-    return angles
->>>>>>> fe7c02a5
 
 
 def read_ground_contacts(path_data):
@@ -969,61 +769,6 @@
 
     length_data = 0
 
-<<<<<<< HEAD
-=======
-    if plot_muscles_act:
-        muscles_data = read_muscles_act(path_data, equivalence, leg_order)
-
-        for leg, joint_data in muscles_data.items():
-            for joint, data in joint_data.items():
-                if joint_key in joint:
-                    name = f"{leg[:2]} {joint.split('_')[0]} {joint.split('_')[1]}"
-                    if 'flexor' in joint:
-                        mn_flex[name] = data
-                    if 'extensor' in joint:
-                        mn_ext[name] = data
-                    if length_data == 0:
-                        length_data = len(data)
-
-        data2plot['mn_prot'] = mn_flex
-        data2plot['mn_ret'] = mn_ext
-
-    if plot_torques_muscles:
-        muscles_data = read_muscles_act(path_data, equivalence, leg_order)
-
-        for leg, joint_data in muscles_data.items():
-            for joint, data in joint_data.items():
-                if joint_key in joint:
-                    name = f"{leg[:2]} {joint.split('_')[0]} {joint.split('_')[1]}"
-                    if 'torque' in joint:
-                        torques_muscles[name] = data
-                    if length_data == 0:
-                        length_data = len(data)
-
-        data2plot['torques_muscles'] = torques_muscles
-
-    if plot_angles_interleg:
-        angles_data = read_joint_positions(path_data, equivalence, leg_order)
-
-        for leg, joint_data in angles_data.items():
-            for joint, data in joint_data.items():
-                if joint_key == joint:
-                    name = f"{leg[:2]} {joint.replace('_',' ')}"
-                    angles_sim[name] = data
-                elif joint_key in joint and 'pitch' in joint:
-                    if not ('ThC' in joint_key and ('M' in leg or 'H' in leg)):
-                        name = f"{leg[:2]} {joint.replace('_',' ')}"
-                        angles_sim[name] = data
-                elif joint_key in joint and 'roll' in joint:
-                    if 'ThC' in joint_key and ('M' in leg or 'H' in leg):
-                        name = f"{leg[:2]} {joint.replace('_',' ')}"
-                        angles_sim[name] = data
-
-                if length_data == 0:
-                    length_data = len(data)
-        data2plot['angles_sim'] = angles_sim
->>>>>>> fe7c02a5
-
     if plot_angles_intraleg:
         if bool(angles):
             angles_raw = angles[leg_key + '_leg']
@@ -1133,48 +878,6 @@
     grf_max = 0
 
     for i, (plot, data) in enumerate(data2plot.items()):
-<<<<<<< HEAD
-=======
-        if plot == 'mn_prot' or plot == 'mn_ret':
-            for joint, act in data.items():
-                time = np.arange(0, len(act), 1) / steps
-                if len(data2plot.keys()) == 1:
-                    axs.plot(time[start:stop], act[start:stop], label=joint)
-                else:
-                    axs[i].plot(time[start:stop], act[start:stop], label=joint)
-            if len(data2plot.keys()) == 1:
-                axs.set_ylabel('Muscle activation\n' + plot.split('_')[1] + ' (a.u.)')
-            else:
-                axs[i].set_ylabel('Muscle activation\n' + plot.split('_')[1] + ' (a.u.)')
-
-        if plot == 'torques_muscles':
-            for joint, torq in data.items():
-                time = np.arange(0, len(torq), 1) / steps
-                if len(data2plot.keys()) == 1:
-                    axs.plot(time[start:stop], torq[start:stop], label=joint)
-                else:
-                    axs[i].plot(time[start:stop], torq[start:stop], label=joint)
-            if len(data2plot.keys()) == 1:
-                axs.set_ylabel('Joint torques\nfrom muscle ' + r'$(\mu Nmm)$')
-                axs.set_ylim(-0.5, 0.5)
-            else:
-                axs[i].set_ylabel('Joint torques\nfrom muscle ' + r'$(\mu Nmm)$')
-                axs[i].set_ylim(-0.5, 0.5)
-
-        if plot == 'angles_sim':
-            for joint, ang in data.items():
-                time = np.arange(0, len(ang), 1) / steps
-                angle = np.array(ang) * 180 / np.pi
-                if len(data2plot.keys()) == 1:
-                    axs.plot(time[start:stop], angle[start:stop], label=joint)
-                else:
-                    axs[i].plot(time[start:stop], angle[start:stop], label=joint)
-            if len(data2plot.keys()) == 1:
-                axs.set_ylabel('Joint angles (deg)')
-            else:
-                axs[i].set_ylabel('Joint angles (deg)')
->>>>>>> fe7c02a5
-
         if plot == 'angles':
             for name, angle_rad in data.items():
                 time = np.arange(0, len(angle_rad), 1) / steps
@@ -1450,12 +1153,6 @@
                             facecolor='white',
                             alpha=1,
                             transform=axs[i].get_xaxis_transform())
-
-<<<<<<< HEAD
-=======
-        axs[i].fill_between(time[stance_plot[-1]:stop], 0, 1, facecolor='white', alpha=1, transform=axs[i].get_xaxis_transform())
-
->>>>>>> fe7c02a5
         axs[i].set_yticks((0.5,))
         axs[i].set_yticklabels((segment,))
 
@@ -1561,11 +1258,7 @@
         x = []
         y = []
 
-<<<<<<< HEAD
         for count, i in enumerate(range(start, stop - 1)):
-=======
-        for count, i in enumerate(range(start, stop-1)):
->>>>>>> fe7c02a5
             th = data_array[i][2]
             forward = (data_array[i][0] - data_array[0][0]) * ball_radius
             lateral = (data_array[i][1] - data_array[0][1]) * ball_radius
@@ -1627,7 +1320,6 @@
             else:
                 ax.plot(x, y, linewidth=2)
 
-<<<<<<< HEAD
 
 def get_data(
         data_path,
@@ -2261,9 +1953,6 @@
     ax2.set_xlabel('Leg')
     ax2.set_ylabel('Percentage')
     ax2.legend()
-
-=======
->>>>>>> fe7c02a5
     plt.show()
 
 
