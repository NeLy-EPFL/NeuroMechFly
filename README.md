--- conflicted
+++ resolved
@@ -50,13 +50,8 @@
 </p>
 
 Run the following commands on the terminal to reproduce the kinematic replay experiments:
-<<<<<<< HEAD
-- ```$ run_kinematic_replay --behavior walking```  for locomotion on the spherical treadmill. To simulate foreleg/antennal grooming, change ```walking``` at the end of the command to ```grooming```.
+- ```$ run_kinematic_replay --behavior walking```  for locomotion on the spherical treadmill. To simulate foreleg/antennal grooming, change ```walking``` at the end of the command to ```grooming```. To plot the results after the simulation is over, run ```$ run_kinematic_replay --behavior walking --plot``` instead.
 **Note:** Locomotion begins ~2.5 seconds into the simulation. Until then, the fly stands still.
-=======
-- ```$ run_kinematic_replay --behavior walking```  for locomotion on the spherical treadmill. To simulate foreleg/antennal grooming, change ```walking``` at the end of the command to ```grooming```. To plot the results after the simulation is over, run ```$ run_kinematic_replay --behavior walking --plot``` instead.
-**Note:** Locomotion begins ~2.5 seconds into the simulation. Until then, the fly stands still. 
->>>>>>> defa2b52
 
 - ```$ run_kinematic_replay_ground --perturbation``` to simulate locomotion on the ground with perturbations enabled. Remove ```--perturbation``` to disable perturbations. To change the behavior to grooming, append ```--behavior grooming``` to the command.
 
@@ -93,14 +88,9 @@
 
 **3. Sensitivity Analysis**
 
-<<<<<<< HEAD
-- First, download the simulation data pertaining to the sensitivity analyses from [here](https://drive.google.com/drive/folders/1H0G3mdeKLyGkS1DYxbOeOCXgywJmwfs9?usp=sharing) and place these files in the folder, *data/sensitivity_analysis*
+- First, download the simulation data pertaining to the sensitivity analyses from [here](https://drive.google.com/drive/folders/1H0G3mdeKLyGkS1DYxbOeOCXgywJmwfs9?usp=sharing) and place these files in the folder, *data/sensitivity_analysis/*
 - To reproduce the sensitivity analysis figures, ```$ run_sensitivity_analysis```. Make sure that the downloaded files are in the correct location.
-=======
-- First, download the simulation data pertaining to the sensitivity analyses from [here](https://drive.google.com/drive/folders/1H0G3mdeKLyGkS1DYxbOeOCXgywJmwfs9?usp=sharing) and place these files in the folder, *data/sensitivity_analysis/*
-- To reproduce the sensitivity analysis figures, ```$ run_sensitivity_analysis```. Make sure that the downloaded files are in the correct location. 
 - To perform the sensitivity analysis in simulation from stratch, run ```$ run_grid_search``` in the terminal. This will run the locomotion behavior for 100 times for each pair of controller gain parameters and saved the results under *data/sensitivity_analysis*.
->>>>>>> defa2b52
 
 ## Miscellaneous
 
@@ -136,11 +126,7 @@
 start_time = 3.5 # 0.5 for grooming
 stop_time = 4.6 # 2.5 for grooming
 
-<<<<<<< HEAD
-plotting.plot_data(path_data,
-=======
-plotting.plot_angles_torques_grf(path_data, 
->>>>>>> defa2b52
+plotting.plot_angles_torques_grf(path_data,
 		   leg,
 		   angles=angles,
 		   plot_angles=True,
@@ -185,11 +171,7 @@
 start_time = 1.0
 stop_time = 1.5
 
-<<<<<<< HEAD
-plotting.plot_data(path_data,
-=======
-plotting.plot_angles_torques_grf(path_data, 
->>>>>>> defa2b52
+plotting.plot_angles_torques_grf(path_data,
 		   leg,
 		   plot_angles=False,
 		   plot_torques=False,
