import math
import os
import pickle
import sys
import time
from random import random

import matplotlib.pyplot as plt
import numpy as np
import pandas as pd
from IPython import embed

import pybullet as p
from bullet_simulation_KM_noSelfCollisions_SA import BulletSimulation
from NeuroMechFly.container import Container
from NeuroMechFly.sdf.units import SimulationUnitScaling


class DrosophilaSimulation(BulletSimulation):

    def __init__(
            self, container, sim_options, Kp, Kv,
            units=SimulationUnitScaling(meters=1000, kilograms=1000)
    ):
        super().__init__(container, units, **sim_options)
        # Transferred to Container, delete later
        self.torques = []
        self.grf = []
        self.collision_forces = []
        self.ball_rot = []
        self.lateral_force1 = []
        self.lateral_force2 = []
        self.kpId = p.addUserDebugParameter("Kp", 0, 1, 0)
        self.kvId = p.addUserDebugParameter("Kv", 0, 1, 0)
        self.kp = Kp
        self.kv = Kv
        self.claw_track = {'LF': list(), 'LM': list(
        ), 'LH': list(), 'RF': list(), 'RM': list(), 'RH': list()}
        self.angles = self.load_angles(
            './angles/walking_joint_angles_smoothed.pkl')
        self.velocities = self.load_angles(
            './angles/walking_joint_velocities.pkl')

    def load_angles(self, data_path):
        try:
            with open(data_path, 'rb') as f:
                return pickle.load(f)
        except:
            FileNotFoundError(f"File {data_path} not found!")

    def controller_to_actuator(self, t):
        """
        Code that glues the controller the actuator in the system.
        If there are muscles then contoller actuates the muscles.
        If not then the controller directly actuates the joints
        """

        joints = [joint for joint in range(self.num_joints)]
        pose = [0]*self.num_joints
        vel = [0]*self.num_joints

        pose[self.joint_id['joint_A3']] = np.deg2rad(-15)
        pose[self.joint_id['joint_A4']] = np.deg2rad(-15)
        pose[self.joint_id['joint_A5']] = np.deg2rad(-15)
        pose[self.joint_id['joint_A6']] = np.deg2rad(-15)

        pose[self.joint_id['joint_LAntenna']] = np.deg2rad(35)
        pose[self.joint_id['joint_RAntenna']] = np.deg2rad(-35)

        pose[self.joint_id['joint_Rostrum']] = np.deg2rad(90)
        pose[self.joint_id['joint_Haustellum']] = np.deg2rad(-60)

        pose[self.joint_id['joint_LWing_roll']] = np.deg2rad(90)
        pose[self.joint_id['joint_LWing_yaw']] = np.deg2rad(-17)
        pose[self.joint_id['joint_RWing_roll']] = np.deg2rad(-90)
        pose[self.joint_id['joint_RWing_yaw']] = np.deg2rad(17)

        pose[self.joint_id['joint_Head']] = np.deg2rad(10)

        ind = t + 1000

        ####### Walk on floor#########
        '''
        init_lim = 25
        if ind<init_lim:
            pose[self.joint_id['prismatic_support_2']] = (1.01*self.MODEL_OFFSET[2]-ind*self.MODEL_OFFSET[2]/init_lim)*self.units.meters
        else:
            pose[self.joint_id['prismatic_support_2']] = 0
        '''
        ####LEFT LEGS#######
        pose[self.joint_id['joint_LFCoxa_roll']
             ] = self.angles['LF_leg']['roll'][ind]
        pose[self.joint_id['joint_LFCoxa_yaw']
             ] = self.angles['LF_leg']['yaw'][ind]
        pose[self.joint_id['joint_LFCoxa']] = self.angles['LF_leg']['pitch'][ind]
        pose[self.joint_id['joint_LFFemur_roll']
             ] = self.angles['LF_leg']['roll_tr'][ind]
        pose[self.joint_id['joint_LFFemur']
             ] = self.angles['LF_leg']['th_fe'][ind]
        pose[self.joint_id['joint_LFTibia']
             ] = self.angles['LF_leg']['th_ti'][ind]
        pose[self.joint_id['joint_LFTarsus1']
             ] = self.angles['LF_leg']['th_ta'][ind]

        pose[self.joint_id['joint_LMCoxa_roll']
             ] = self.angles['LM_leg']['roll'][ind]
        pose[self.joint_id['joint_LMCoxa_yaw']
             ] = self.angles['LM_leg']['yaw'][ind]
        pose[self.joint_id['joint_LMCoxa']] = self.angles['LM_leg']['pitch'][ind]
        pose[self.joint_id['joint_LMFemur_roll']
             ] = self.angles['LM_leg']['roll_tr'][ind]
        pose[self.joint_id['joint_LMFemur']
             ] = self.angles['LM_leg']['th_fe'][ind]
        pose[self.joint_id['joint_LMTibia']
             ] = self.angles['LM_leg']['th_ti'][ind]
        pose[self.joint_id['joint_LMTarsus1']
             ] = self.angles['LM_leg']['th_ta'][ind]

        pose[self.joint_id['joint_LHCoxa_roll']
             ] = self.angles['LH_leg']['roll'][ind]
        pose[self.joint_id['joint_LHCoxa_yaw']
             ] = self.angles['LH_leg']['yaw'][ind]
        pose[self.joint_id['joint_LHCoxa']] = self.angles['LH_leg']['pitch'][ind]
        pose[self.joint_id['joint_LHFemur_roll']
             ] = self.angles['LH_leg']['roll_tr'][ind]
        pose[self.joint_id['joint_LHFemur']
             ] = self.angles['LH_leg']['th_fe'][ind]
        pose[self.joint_id['joint_LHTibia']
             ] = self.angles['LH_leg']['th_ti'][ind]
        pose[self.joint_id['joint_LHTarsus1']
             ] = self.angles['LH_leg']['th_ta'][ind]

        #####RIGHT LEGS######
        pose[self.joint_id['joint_RFCoxa_roll']
             ] = self.angles['RF_leg']['roll'][ind]
        pose[self.joint_id['joint_RFCoxa_yaw']
             ] = self.angles['RF_leg']['yaw'][ind]
        pose[self.joint_id['joint_RFCoxa']] = self.angles['RF_leg']['pitch'][ind]
        pose[self.joint_id['joint_RFFemur_roll']
             ] = self.angles['RF_leg']['roll_tr'][ind]
        pose[self.joint_id['joint_RFFemur']
             ] = self.angles['RF_leg']['th_fe'][ind]
        pose[self.joint_id['joint_RFTibia']
             ] = self.angles['RF_leg']['th_ti'][ind]
        pose[self.joint_id['joint_RFTarsus1']
             ] = self.angles['RF_leg']['th_ta'][ind]

        pose[self.joint_id['joint_RMCoxa_roll']
             ] = self.angles['RM_leg']['roll'][ind]
        pose[self.joint_id['joint_RMCoxa_yaw']
             ] = self.angles['RM_leg']['yaw'][ind]
        pose[self.joint_id['joint_RMCoxa']] = self.angles['RM_leg']['pitch'][ind]
        pose[self.joint_id['joint_RMFemur_roll']
             ] = self.angles['RM_leg']['roll_tr'][ind]
        pose[self.joint_id['joint_RMFemur']
             ] = self.angles['RM_leg']['th_fe'][ind]
        pose[self.joint_id['joint_RMTibia']
             ] = self.angles['RM_leg']['th_ti'][ind]
        pose[self.joint_id['joint_RMTarsus1']
             ] = self.angles['RM_leg']['th_ta'][ind]

        pose[self.joint_id['joint_RHCoxa_roll']
             ] = self.angles['RH_leg']['roll'][ind]
        pose[self.joint_id['joint_RHCoxa_yaw']
             ] = self.angles['RH_leg']['yaw'][ind]
        pose[self.joint_id['joint_RHCoxa']] = self.angles['RH_leg']['pitch'][ind]
        pose[self.joint_id['joint_RHFemur_roll']
             ] = self.angles['RH_leg']['roll_tr'][ind]
        pose[self.joint_id['joint_RHFemur']
             ] = self.angles['RH_leg']['th_fe'][ind]
        pose[self.joint_id['joint_RHTibia']
             ] = self.angles['RH_leg']['th_ti'][ind]
        pose[self.joint_id['joint_RHTarsus1']
             ] = self.angles['RH_leg']['th_ta'][ind]
        #################### VELOCITY SET ####################

        ####LEFT LEGS#######
        vel[self.joint_id['joint_LFCoxa_roll']
            ] = self.velocities['LF_leg']['roll'][ind+0]
        vel[self.joint_id['joint_LFCoxa_yaw']
            ] = self.velocities['LF_leg']['yaw'][ind+0]
        vel[self.joint_id['joint_LFCoxa']
            ] = self.velocities['LF_leg']['pitch'][ind+0]
        vel[self.joint_id['joint_LFFemur_roll']
            ] = self.velocities['LF_leg']['roll_tr'][ind+0]
        vel[self.joint_id['joint_LFFemur']
            ] = self.velocities['LF_leg']['th_fe'][ind+0]
        vel[self.joint_id['joint_LFTibia']
            ] = self.velocities['LF_leg']['th_ti'][ind+0]
        vel[self.joint_id['joint_LFTarsus1']
            ] = self.velocities['LF_leg']['th_ta'][ind+0]

        vel[self.joint_id['joint_LMCoxa_roll']
            ] = self.velocities['LM_leg']['roll'][ind+0]
        vel[self.joint_id['joint_LMCoxa_yaw']
            ] = self.velocities['LM_leg']['yaw'][ind+0]
        vel[self.joint_id['joint_LMCoxa']
            ] = self.velocities['LM_leg']['pitch'][ind+0]
        vel[self.joint_id['joint_LMFemur_roll']
            ] = self.velocities['LM_leg']['roll_tr'][ind+0]
        vel[self.joint_id['joint_LMFemur']
            ] = self.velocities['LM_leg']['th_fe'][ind+0]
        vel[self.joint_id['joint_LMTibia']
            ] = self.velocities['LM_leg']['th_ti'][ind+0]
        vel[self.joint_id['joint_LMTarsus1']
            ] = self.velocities['LM_leg']['th_ta'][ind+0]

        vel[self.joint_id['joint_LHCoxa_roll']
            ] = self.velocities['LH_leg']['roll'][ind+0]
        vel[self.joint_id['joint_LHCoxa_yaw']
            ] = self.velocities['LH_leg']['yaw'][ind+0]
        vel[self.joint_id['joint_LHCoxa']
            ] = self.velocities['LH_leg']['pitch'][ind+0]
        vel[self.joint_id['joint_LHFemur_roll']
            ] = self.velocities['LH_leg']['roll_tr'][ind+0]
        vel[self.joint_id['joint_LHFemur']
            ] = self.velocities['LH_leg']['th_fe'][ind+0]
        vel[self.joint_id['joint_LHTibia']
            ] = self.velocities['LH_leg']['th_ti'][ind+0]
        vel[self.joint_id['joint_LHTarsus1']
            ] = self.velocities['LH_leg']['th_ta'][ind+0]

        #####RIGHT LEGS######
        vel[self.joint_id['joint_RFCoxa_roll']
            ] = self.velocities['RF_leg']['roll'][ind+0]
        vel[self.joint_id['joint_RFCoxa_yaw']
            ] = self.velocities['RF_leg']['yaw'][ind+0]
        vel[self.joint_id['joint_RFCoxa']
            ] = self.velocities['RF_leg']['pitch'][ind+0]
        vel[self.joint_id['joint_RFFemur_roll']
            ] = self.velocities['RF_leg']['roll_tr'][ind+0]
        vel[self.joint_id['joint_RFFemur']
            ] = self.velocities['RF_leg']['th_fe'][ind+0]
        vel[self.joint_id['joint_RFTibia']
            ] = self.velocities['RF_leg']['th_ti'][ind+0]
        vel[self.joint_id['joint_RFTarsus1']
            ] = self.velocities['RF_leg']['th_ta'][ind+0]

        vel[self.joint_id['joint_RMCoxa_roll']
            ] = self.velocities['RM_leg']['roll'][ind+0]
        vel[self.joint_id['joint_RMCoxa_yaw']
            ] = self.velocities['RM_leg']['yaw'][ind+0]
        vel[self.joint_id['joint_RMCoxa']
            ] = self.velocities['RM_leg']['pitch'][ind+0]
        vel[self.joint_id['joint_RMFemur_roll']
            ] = self.velocities['RM_leg']['roll_tr'][ind+0]
        vel[self.joint_id['joint_RMFemur']
            ] = self.velocities['RM_leg']['th_fe'][ind+0]
        vel[self.joint_id['joint_RMTibia']
            ] = self.velocities['RM_leg']['th_ti'][ind+0]
        vel[self.joint_id['joint_RMTarsus1']
            ] = self.velocities['RM_leg']['th_ta'][ind+0]

        vel[self.joint_id['joint_RHCoxa_roll']
            ] = self.velocities['RH_leg']['roll'][ind+0]
        vel[self.joint_id['joint_RHCoxa_yaw']
            ] = self.velocities['RH_leg']['yaw'][ind+0]
        vel[self.joint_id['joint_RHCoxa']
            ] = self.velocities['RH_leg']['pitch'][ind+0]
        vel[self.joint_id['joint_RHFemur_roll']
            ] = self.velocities['RH_leg']['roll_tr'][ind+0]
        vel[self.joint_id['joint_RHFemur']
            ] = self.velocities['RH_leg']['th_fe'][ind+0]
        vel[self.joint_id['joint_RHTibia']
            ] = self.velocities['RH_leg']['th_ti'][ind+0]
        vel[self.joint_id['joint_RHTarsus1']
            ] = self.velocities['RH_leg']['th_ta'][ind+0]

        joint_control_middle = list(
            np.arange(42, 49)) + list(np.arange(81, 88))
        joint_control_front = list(np.arange(17, 23)) + list(np.arange(56, 63))
        joint_control_hind = list(np.arange(28, 35)) + list(np.arange(67, 74))
        joint_control = joint_control_hind + joint_control_middle + joint_control_front
        #kp = p.readUserDebugParameter(self.kpId)
        #kv = p.readUserDebugParameter(self.kpId)

        for joint in range(self.num_joints):
<<<<<<< HEAD
            # if joint!=19 and joint!=58:
=======
>>>>>>> 77d88218
            if joint in joint_control:
                p.setJointMotorControl2(
                    self.animal, joint,
                    controlMode=p.POSITION_CONTROL,
                    targetPosition=pose[joint],
                    targetVelocity=vel[joint],
                    positionGain=self.kp,
                    velocityGain=self.kv,
                    #maxVelocity = 50
                    #force = 0.55
                )
            else:
<<<<<<< HEAD
                if ind < 2120:
                    p.setJointMotorControl2(
                        self.animal, joint,
                        controlMode=p.POSITION_CONTROL,
                        targetPosition=pose[joint],
                    )
                else:
                    p.setJointMotorControl2(
                        self.animal, joint,
                        controlMode=p.POSITION_CONTROL,
                        force=0
                    )
                    p.setJointMotorControl2(
                        self.animal, joint,
                        controlMode=p.VELOCITY_CONTROL,
                        targetVelocity=0,
                        force=0
                    )
                    p.setJointMotorControl2(
                        self.animal, joint,
                        controlMode=p.TORQUE_CONTROL,
                        force=0,
                        # targetPosition=pose[joint],
                    )
=======
                p.setJointMotorControl2(
                self.animal, joint,
                controlMode=p.POSITION_CONTROL,
                targetPosition=pose[joint],
                )
>>>>>>> 77d88218

    def feedback_to_controller(self):
        """
        Code that glues the sensors/feedback to controller in the system.
        """
        pass

    def update_parameters(self, params):
        """ Update parameters. """
        pass


def main():
    """ Main """
    run_time = 4.0
    time_step = 0.001
    behavior = 'walking'

    side = ['L', 'R']
    pos = ['F', 'M', 'H']
    leg_segments = ['Tibia']+['Tarsus' + str(i) for i in range(1, 6)]
    left_front_leg = ['LF'+name for name in leg_segments]
    right_front_leg = ['RF'+name for name in leg_segments]
    body_segments = [s+b for s in side for b in ['Eye', 'Antenna']]
    col_hind_leg = [s+'H'+leg for s in side for leg in ['Coxa',
                                                        'Coxa_roll', 'Femur', 'Femur_roll', 'Tibia']]
    col_body_abd = ['prismatic_support_1',
                    'prismatic_support_2', 'A1A2', 'A3', 'A4', 'A5', 'A6']
    ground_contact = [
        s+p+name for s in side for p in pos for name in leg_segments if name != 'Tibia']

    self_collision = []
    for link0 in left_front_leg:
        for link1 in right_front_leg:
            self_collision.append([link0, link1])

    for link0 in left_front_leg+right_front_leg:
        for link1 in body_segments:
            if link0[0] == link1[0]:
                self_collision.append([link0, link1])

    for link0 in col_hind_leg:
        for link1 in col_body_abd:
            self_collision.append([link0, link1])

    positionGain = np.arange(0.1, 1.1, 0.1)
    velocityGain = np.arange(0.1, 1.1, 0.1)
    '''
    Gains = [[0.21972656, 0.09667969],
    [0.51855469, 0.09667969],
    [0.21972656, 0.67675781],
    [0.21972656, 0.67675781],
    [0.51855469, 0.09667969],
    [0.51855469, 0.67675781],
    [0.71972656, 0.59667969],
    [0.01855469, 0.59667969],
    [0.71972656, 0.17675781],
    [0.71972656, 0.17675781],
    [0.01855469, 0.59667969],
    [0.01855469, 0.17675781],
    [0.96972656, 0.34667969],
    [0.76855469, 0.34667969],
    [0.96972656, 0.92675781],
    [0.96972656, 0.92675781],
    [0.76855469, 0.34667969],
    [0.76855469, 0.92675781],
    [0.46972656, 0.84667969],
    [0.26855469, 0.84667969],
    [0.46972656, 0.42675781],
    [0.46972656, 0.42675781],
    [0.26855469, 0.84667969],
    [0.26855469, 0.42675781],
    [0.34472656, 0.47167969],
    [0.14355469, 0.47167969],
    [0.34472656, 0.30175781],
    [0.34472656, 0.30175781],
    [0.14355469, 0.47167969],
    [0.14355469, 0.30175781],
    [0.84472656, 0.97167969],
    [0.64355469, 0.97167969],
    [0.84472656, 0.80175781],
    [0.84472656, 0.80175781],
    [0.64355469, 0.97167969],
    [0.64355469, 0.80175781],
    [0.59472656, 0.22167969],
    [0.39355469, 0.22167969],
    [0.59472656, 0.05175781],
    [0.59472656, 0.05175781],
    [0.39355469, 0.22167969],
    [0.39355469, 0.05175781],
    [0.09472656, 0.72167969],
    [0.89355469, 0.72167969],
    [0.09472656, 0.55175781],
    [0.09472656, 0.55175781],
    [0.89355469, 0.72167969],
    [0.89355469, 0.55175781],
    [0.06347656, 0.19042969],
    [0.04980469, 0.19042969],
    [0.06347656, 0.45800781],
    [0.06347656, 0.45800781],
    [0.04980469, 0.19042969],
    [0.04980469, 0.45800781],
    [0.56347656, 0.69042969],
    [0.54980469, 0.69042969],
    [0.56347656, 0.95800781],
    [0.56347656, 0.95800781],
    [0.54980469, 0.69042969],
    [0.54980469, 0.95800781]]
    '''
    for Kp in [0.4]:
        for Kv in [0.9]:
            sim_options = {
                "headless": False,
                "model": "../../design/sdf/neuromechfly_noLimits_noSupport.sdf",
<<<<<<< HEAD
                # "model_offset": [0., -0.1, 1.12],
                "model_offset": [0, 0., 2.0e-3],
                "run_time": run_time,
                # "pose": '../config/pose.yaml',
=======
                #"model_offset": [0., -0.1, 1.12],
                "model_offset": [0, 0.,2.5e-3],
                "run_time": run_time,
                "pose": '../config/pose_optimization.yaml',
>>>>>>> 77d88218
                "base_link": 'Thorax',
                # "controller": '../config/locomotion_trot.graphml',
                "ground_contacts": ground_contact,
                "self_collisions": self_collision,
                "draw_collisions": False,
                "record": True,
                # 'camera_distance': 0.35,
                'camera_distance': 6.0,
                'track': True,
                'moviename': './040421_walking_contacterp0.1_noSupport_perturbation.mp4',
                'moviefps': 80,
                'slow_down': False,
                'sleep_time': 0.001,
                'rot_cam': False,
                'behavior': behavior,
                'ground': 'floor'
            }
            container = Container(run_time/time_step)
            animal = DrosophilaSimulation(container, sim_options, Kp=Kp, Kv=Kv)
            animal.run(optimization=False)
            animal.container.dump(
                dump_path="./basepositionrecorded", overwrite=True)


if __name__ == '__main__':
    main()<|MERGE_RESOLUTION|>--- conflicted
+++ resolved
@@ -14,6 +14,54 @@
 from bullet_simulation_KM_noSelfCollisions_SA import BulletSimulation
 from NeuroMechFly.container import Container
 from NeuroMechFly.sdf.units import SimulationUnitScaling
+
+
+def add_perturbation(
+        size, initial_position, target_position, time, units
+):
+    """ Shoot a ball to perturb the target system at a specified
+    velocity
+
+    Parameters
+    ----------
+    size: <float>
+        Radius of the ball
+    initial_position: <array>
+        3D position of the ball
+    target_position: <array>
+        3D position of the target
+    target_velocity: <float>
+        Final velocity during impact
+
+    Returns
+    -------
+    out :
+
+    """
+    # Init
+    initial_position = np.asarray(initial_position)*units.meters
+    target_position = np.asarray(target_position)*units.meters
+    # Load ball
+    ball = p.loadURDF(
+        "../../design/sdf/sphere_1cm.urdf", initial_position,
+        globalScaling=size*units.meters
+    )
+    p.changeDynamics(
+        ball, -1, linearDamping=0, angularDamping=0,
+        rollingFriction=1e-5, spinningFriction=1e-4
+    )
+    p.changeVisualShape(ball, -1, rgbaColor=[0.8, 0.8, 0.8, 1])
+    # Compute distance
+    dist = np.linalg.norm(initial_position -target_position)
+    # Compute direction vector
+    dir_vector = (target_position - initial_position)/dist
+    # Compute initial velocity
+    velocity = (
+        target_position - initial_position -
+        0.5*np.asarray([0, 0, -9.81*units.gravity])*time**2
+    )/time
+    p.resetBaseVelocity(ball, velocity)
+    return ball
 
 
 class DrosophilaSimulation(BulletSimulation):
@@ -55,6 +103,23 @@
         If not then the controller directly actuates the joints
         """
 
+        if t == 10:
+            print("Adding ball")
+            add_perturbation(
+                 size=5e-2,
+                 initial_position=np.asarray([1e-2, 0, 1e-2]),
+                 target_position=self.base_position,
+                 time=0.1, units=self.units
+                 )
+        if t == 150:
+            print(f"Adding ball {self.base_position}")
+            add_perturbation(
+                 size=5e-2,
+                 initial_position=np.asarray([-1e-2, 0, 1e-2]),
+                 target_position=self.base_position,
+                 time=0.1, units=self.units
+            )
+
         joints = [joint for joint in range(self.num_joints)]
         pose = [0]*self.num_joints
         vel = [0]*self.num_joints
@@ -77,7 +142,7 @@
 
         pose[self.joint_id['joint_Head']] = np.deg2rad(10)
 
-        ind = t + 1000
+        ind = t + 1500
 
         ####### Walk on floor#########
         '''
@@ -275,10 +340,6 @@
         #kv = p.readUserDebugParameter(self.kpId)
 
         for joint in range(self.num_joints):
-<<<<<<< HEAD
-            # if joint!=19 and joint!=58:
-=======
->>>>>>> 77d88218
             if joint in joint_control:
                 p.setJointMotorControl2(
                     self.animal, joint,
@@ -291,38 +352,11 @@
                     #force = 0.55
                 )
             else:
-<<<<<<< HEAD
-                if ind < 2120:
-                    p.setJointMotorControl2(
-                        self.animal, joint,
-                        controlMode=p.POSITION_CONTROL,
-                        targetPosition=pose[joint],
-                    )
-                else:
-                    p.setJointMotorControl2(
-                        self.animal, joint,
-                        controlMode=p.POSITION_CONTROL,
-                        force=0
-                    )
-                    p.setJointMotorControl2(
-                        self.animal, joint,
-                        controlMode=p.VELOCITY_CONTROL,
-                        targetVelocity=0,
-                        force=0
-                    )
-                    p.setJointMotorControl2(
-                        self.animal, joint,
-                        controlMode=p.TORQUE_CONTROL,
-                        force=0,
-                        # targetPosition=pose[joint],
-                    )
-=======
                 p.setJointMotorControl2(
                 self.animal, joint,
                 controlMode=p.POSITION_CONTROL,
                 targetPosition=pose[joint],
                 )
->>>>>>> 77d88218
 
     def feedback_to_controller(self):
         """
@@ -437,26 +471,19 @@
             sim_options = {
                 "headless": False,
                 "model": "../../design/sdf/neuromechfly_noLimits_noSupport.sdf",
-<<<<<<< HEAD
-                # "model_offset": [0., -0.1, 1.12],
-                "model_offset": [0, 0., 2.0e-3],
+                #"model_offset": [0., -0.1, 1.12],
+                "model_offset": [0, 0.,1.4e-3],
                 "run_time": run_time,
-                # "pose": '../config/pose.yaml',
-=======
-                #"model_offset": [0., -0.1, 1.12],
-                "model_offset": [0, 0.,2.5e-3],
-                "run_time": run_time,
-                "pose": '../config/pose_optimization.yaml',
->>>>>>> 77d88218
+                "pose": '../../config/pose_optimization.yaml',
                 "base_link": 'Thorax',
                 # "controller": '../config/locomotion_trot.graphml',
                 "ground_contacts": ground_contact,
                 "self_collisions": self_collision,
                 "draw_collisions": False,
-                "record": True,
+                "record": False,
                 # 'camera_distance': 0.35,
                 'camera_distance': 6.0,
-                'track': True,
+                'track': False,
                 'moviename': './040421_walking_contacterp0.1_noSupport_perturbation.mp4',
                 'moviefps': 80,
                 'slow_down': False,
