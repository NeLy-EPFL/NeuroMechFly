""" Drosophila Evolution. """

import argparse
import logging
import os
from datetime import datetime
from pathlib import Path

import farms_pylog as pylog
import numpy as np
from jmetal.algorithm.multiobjective.nsgaii import NSGAII
from jmetal.core.observer import Observer
from jmetal.core.problem import DynamicProblem, FloatProblem
from jmetal.core.solution import FloatSolution
from jmetal.lab.visualization import InteractivePlot, Plot
from jmetal.operator import PolynomialMutation, SBXCrossover
from jmetal.util.evaluator import MultiprocessEvaluator
from jmetal.util.observer import ProgressBarObserver, VisualizerObserver
from jmetal.util.ranking import FastNonDominatedRanking
from jmetal.util.solution import (print_function_values_to_file,
                                  print_variables_to_file)
from jmetal.util.termination_criterion import StoppingByEvaluations

from drosophila_simulation_opt_wo_kill import DrosophilaSimulation
from NeuroMechFly.container import Container

LOGGER = logging.getLogger('jmetal')


class WriteFullFrontToFileObserver(Observer):
    """ Write full front to file """

    def __init__(self, output_directory: str) -> None:
        """ Write function values of the front into files.

        :param output_directory: Output directory.
        Each front will be saved on a file `FUN.x`.
        """
        self.counter = 0
        self.directory = output_directory

        if Path(self.directory).is_dir():
            LOGGER.warning(
                'Directory {} exists. Removing contents.'.format(
                    self.directory,
                )
            )
            for file in os.listdir(self.directory):
                os.remove('{0}/{1}'.format(self.directory, file))
        else:
            LOGGER.warning(
                'Directory {} does not exist. Creating it.'.format(
                    self.directory,
                )
            )
            Path(self.directory).mkdir(parents=True)

    def update(self, *args, **kwargs):
        problem = kwargs['PROBLEM']
        solutions = kwargs['SOLUTIONS']

        if solutions:
            if isinstance(problem, DynamicProblem):
                termination_criterion_is_met = kwargs.get(
                    'TERMINATION_CRITERIA_IS_MET', None)
                if termination_criterion_is_met:
                    print_variables_to_file(
                        solutions,
                        '{}/VAR.{}'.format(
                            self.directory,
                            self.counter,
                        )
                    )
                    print_function_values_to_file(
                        solutions,
                        '{}/FUN.{}'.format(
                            self.directory,
                            self.counter,
                        )
                    )
                    self.counter += 1
            else:
                print_variables_to_file(
                    solutions,
                    '{}/VAR.{}'.format(
                        self.directory,
                        self.counter,
                    )
                )
                print_function_values_to_file(
                    solutions,
                    '{}/FUN.{}'.format(
                        self.directory,
                        self.counter,
                    )
                )
                self.counter += 1


def read_optimization_results(fun, var):
    """ Read optimization results. """
    return (np.loadtxt(fun), np.loadtxt(var))


class DrosophilaEvolution(FloatProblem):
    """Documentation for DrosophilaEvolution"""
    def __init__(self):
        super(DrosophilaEvolution, self).__init__()
        self.number_of_variables = 62
        self.number_of_objectives = 2
        self.number_of_constraints = 0

        self.obj_directions = [self.MINIMIZE, self.MINIMIZE]
        self._second_objective_name = "torque"
        self.obj_labels = ["Distance (negative)", self._second_objective_name]

        #: Bounds
        noscillators = 36
        N = int(noscillators/4)

        #: Muscle parameters
        # coxa : [1e-2, 1e-2, 1e-3, 1e-3], [1e0, 1e0, 1e0, 1e-2]
        # Femur : [1e-2, 1e-2, 1e-3, 1e-3], [1e0, 1e0, 1e0, 1e-2]
        # Tibia : [1e-2, 1e-2, 1e-3, 1e-4], [1e-1, 1e-1, 1e-1, 1e-3]

        # muscle params with rest position being optimized
        lower_bound_active_muscles = (
                np.asarray(
                    [# Front
                    [1e-2, 1e-2, 1e-3, 1e-4, -0.22], # Coxa
                    [1e-2, 1e-2, 1e-3, 1e-4, -2.5], # Femur
                    [1e-2, 1e-2, 1e-3, 5e-4, 0.76], # Tibia
                    # Mid
                    [1e-2, 1e-2, 1e-3, 1e-4, -2.2], # Coxa_roll
                    [1e-2, 1e-2, 1e-3, 1e-4, -2.35], # Femur
                    [1e-2, 1e-2, 1e-3, 5e-4, 1.73], # Tibia
                    # Hind
                    [1e-2, 1e-2, 1e-3, 1e-4, -2.78], # Coxa_roll
                    [1e-2, 1e-2, 1e-3, 1e-4, -2.46], # Femur
                    [1e-2, 1e-2, 1e-3, 5e-4, 1.12], # Tibia
                    ]
                )
        ).flatten()

        upper_bound_active_muscles = (
                np.asarray(
                    [
                    # Front
                    [1e0, 1e0, 1e0, 1e-3, 0.49], # Coxa
                    [1e0, 1e0, 1e0, 1e-3, -1.3], # Femur
                    [1e-1, 1e-1, 1e-1, 1e-3, 2.19], # Tibia
                    # Mid
                    [1e0, 1e0, 1e0, 1e-3, -1.75], # Coxa_roll
                    [1e0, 1e0, 1e0, 1e-3, -1.84], # Femur
                    [1e-1, 1e-1, 1e-1, 1e-3, 2.63], # Tibia
                    # Hind
                    [1e0, 1e0, 1e0, 1e-3, -2.44], # Coxa_roll
                    [1e0, 1e0, 1e0, 1e-3, -1.31], # Femur
                    [1e-1, 1e-1, 1e-1, 1e-3, 2.79], # Tibia
                    ]
                )
        ).flatten()



        #: Phases
        lower_bound_phases = np.ones(
            (17,))*-np.pi
        upper_bound_phases = np.ones(
            (17,))*np.pi

        self.lower_bound = np.hstack(
            (
                lower_bound_active_muscles,
                lower_bound_phases
            )
        )
        self.upper_bound = np.hstack(
            (
                upper_bound_active_muscles,
                upper_bound_phases
            )
        )

        #fun, var = read_optimization_results(
        #     "./FUN_mixed_retrain.ged3",
        #     "./VAR_mixed_retrain.ged3"
        #)

        #fun, var = read_optimization_results(
        #     "./optimization_results/run_Drosophila_var_71_obj_2_pop_20_gen_100_1106_0257/FUN.12",
        #     "./optimization_results/run_Drosophila_var_71_obj_2_pop_20_gen_100_1106_0257/VAR.12",
        #)

        #self.initial_solutions =  list(var) # [var[np.argmin(fun[:, 0])]]
        self.initial_solutions = []
        self._initial_solutions = self.initial_solutions.copy()

    def create_solution(self):
        new_solution = FloatSolution(
            self.lower_bound,
            self.upper_bound,
            self.number_of_objectives,
            self.number_of_constraints
        )
        new_solution.variables = np.random.uniform(
            self.lower_bound,
            self.upper_bound,
            self.number_of_variables
        ).tolist() if not self._initial_solutions else self._initial_solutions.pop()
        return new_solution

    @property
    def second_objective_name(self):
        """Set second objective name  """
        return self._second_objective_name

    @second_objective_name.setter
    def second_objective_name(self, value: str):
        """

        Set the secondary objective name

        Parameters
        ----------
        value : <str>
            Second objective name

        """
        self._second_objective_name = value

    def evaluate(self, solution):
        #: SIMULATION RUN time
        run_time = 3.
        time_step = 0.001
        sim_options = {
            "headless": True,
            "model": "../../design/sdf/neuromechfly_limitsFromData_minMax.sdf",
            "model_offset": [0., 0., 11.2e-3],
            "pose": "../../config/test_pose_tripod.yaml",
            #"pose": "../../config/pose_optimization.yaml",
            "run_time": run_time,
            "base_link": 'Thorax',
            "controller": '../../config/locomotion_ball.graphml',
        }
        container = Container(run_time/time_step)
        fly = DrosophilaSimulation(container, sim_options)
        # Set the variables
        fly.update_parameters(solution.variables)
        successful = fly.run(optimization=True)

        # Objectives
        # Minimize activations
        m_out = np.asarray(container.muscle.outputs.log)
        m_names = container.muscle.outputs.names

        # Activations
        act = np.asarray([
            m_out[:, j]
            for j, name in enumerate(m_names)
            if 'flexor_act' in name or 'extensor_act' in name
        ])
        # normalize it by the maximum activation possible [0- ~2]
        act = np.sum(act**2)/1e5

        # Distance
        distance = -np.array(
            fly.ball_rotations()
        )[0]*fly.ball_radius  # fly.distance_y
        distance_lateral = np.array(
            fly.ball_rotations()
        )[1]*fly.ball_radius
        # Active torque
        active_torque_sum = (np.sum(
            np.asarray(container.muscle.active_torques.log)**2
        ))*fly.time_step/fly.run_time
        # Stability
        stability = fly.stability_coef*fly.time_step/fly.time

        use_penalties = True
        if use_penalties:
<<<<<<< HEAD
            
            expected_stance_legs = 3.5
            min_legs = 2.8
=======

            expected_stance_legs = 4
            min_legs = 3
>>>>>>> fb403724
            mean_stance_legs = fly.stance_count*fly.time_step/fly.time
            # print(fly.stance_count, fly.time_step, fly.time, mean_stance_legs)
            penalty_time_stance = (
                0.0
                if min_legs <= mean_stance_legs < expected_stance_legs
                else abs(mean_stance_legs - min_legs)
            )

            #: penalties
            movement_weight = 1e-2
            touch_weight = 1e-2
            velocity_weight = 1e-2
            stability_weight = 1e1
            stance_weight = 1e2
            torque_weight = 1
            penalties = (
                movement_weight * fly.opti_lava + \
                touch_weight * fly.opti_touch + \
                velocity_weight * fly.opti_velocity + \
                stability_weight * fly.opti_stability + \
                stance_weight * penalty_time_stance + \
                torque_weight * fly.opti_torque
            )

            pylog.debug(
                f"OBJECTIVES\n===========\n\
                    Distance: {-distance} \n \
                    Active torques: {active_torque_sum} \n \
                    Stability: {stability} \n \
                    Work: {fly.mechanical_work} \n \
                  PENALTIES\n=========\n \
                    Penalty lava: {movement_weight * fly.opti_lava} \n \
                    Penalty touch: {touch_weight * fly.opti_touch} \n \
                    Penalty velocity: {velocity_weight*fly.opti_velocity} \n \
                    Penalty stability_coef: {stability_weight*fly.opti_stability} \n \
                    Penalty stance: {penalty_time_stance} \n \
                    Penalty torque: {torque_weight * fly.opti_torque} \n \
                    Penalty penetration: {fly.opti_penetration} \n \
                "
            )

            # # Penalties
            # penalty_time = (
            #     1e1 + 1e1*(fly.run_time - fly.time)/fly.run_time
            #     if (lava or flying or touch or velocity_cap or torque_cap)
            #     else 0.0
            # )

            # expected_dist = 2*np.pi*fly.ball_radius
            # penalty_dist = 0.0 if expected_dist < distance else (
            #     1e1 + 40*abs(distance-expected_dist))

            # penalty_linearity = 2e3*fly.ball_radius * \
            #     (abs(np.array(fly.ball_rotations()))[
            #      1]+abs(np.array(fly.ball_rotations()))[2])

<<<<<<< HEAD
            objective = 'stability'
=======
>>>>>>> fb403724
            solution.objectives[0] = -distance*2e2 + penalties
            if self.second_objective_name == 'stability':
                print(self.second_objective_name)
                solution.objectives[1] = stability*1e3 + penalties
            elif self.second_objective_name == 'torque':
                print(self.second_objective_name)
                solution.objectives[1] = active_torque_sum*2e2 + penalties
            elif self.second_objective_name == 'work':
                print(self.second_objective_name)
                solution.objectives[1] = fly.mechanical_work*2e-2 + penalties
            else:
                print('please enter stability, torque or work')

            # ### PRINT PENALTIES AND OBJECTIVES ###
            # pylog.debug(
            #     "OBJECTIVES\n===========\n\
            #         Distance: {} \n \
            #         Activations: {} \n \
            #         Stability: {} \n \
            #     PENALTIES\n=========\n \
            #         Penalty linearity: {} \n \
            #         Penalty time: {} \n \
            #         Penalty distance: {} \n \
            #         Penalty time stance: {} \n \
            #         Penalty all legs: {} \n \
            #     ".format(
            #         -2e3*distance,
            #         act,
            #         2e3*stability,
            #         penalty_linearity,
            #         penalty_time,
            #         penalty_dist,
            #         penalty_time_stance,
            #         penalty_all_legs
            #     )
            #     )


        else:
            # Torques
            # torque_sum = (np.sum(
            #     np.asarray(container.physics.joint_torques.log)**2
            # ))*fly.time_step/fly.run_time
            active_torque_sum = (np.sum(
                np.asarray(container.muscle.active_torques.log)**2
            ))*fly.time_step/fly.run_time

            # Objectives
            #solution.objectives[0] = -distance + abs(distance_lateral)
            #solution.objectives[1] = active_torque_sum
            # solution.objectives[1] = torque_sum

        # print(solution.objectives)
        return solution

    def get_name(self):
        return 'Drosophila'

    def __del__(self):
        print('Deleting fly simulation....')


def parse_args(problem):
    """Argument parser"""
    parser = argparse.ArgumentParser(
        description='FARMS simulation with Pybullet',
        formatter_class=(
            lambda prog:
            argparse.HelpFormatter(prog, max_help_position=50)
        ),
    )
    parser.add_argument(
        '--n_pop',
        type=int,
        default=20,
        help='Population size',
    )
    parser.add_argument(
        '--n_gen',
        type=int,
        default=50,
        help='Number of generations',
    )
    parser.add_argument(
        '--n_cpu',
        type=int,
        default=4,
        help='Number of CPUs',
    )
    parser.add_argument(
        '--output_directory',
        type=str,
        default=(
            # './optimization_results/run_{}_var_{}_obj_{}_pop_{}_gen_{}_{}'
            './optimization_results/run_{}_var_{}_obj_{}_{}'
        ).format(
            problem.get_name(),
            problem.number_of_variables,
            problem.number_of_objectives,
            # n_pop,
            # n_gen,
            datetime.now().strftime('%m%d_%H%M'),
        ),
        help='Output directory',
    )
    parser.add_argument(
        '--output_fun',
        type=str,
        default='FUN.txt',
        help='Results output of functions',
    )
    parser.add_argument(
        '--output_var',
        type=str,
        default='VAR.txt',
        help='Results output of variables',
    )
    parser.add_argument(
        '--mutation_probability',
        type=float,
        default=1.0 / problem.number_of_variables,
        help='Mutation probability',
    )
    parser.add_argument(
        '--mutation_distribution',
        type=float,
        default=0.2,  # 20
        help='Mutation probability',
    )
    parser.add_argument(
        '--crossover_probability',
        type=float,
        default=1.0,
        help='Crossover probability',
    )
    parser.add_argument(
        '--crossover_distribution',
        type=float,
        default=20,
        help='Crossover probability',
    )
    parser.add_argument(
        '--objective',
        type=str,
        default='torque',
        help='Second objective function',
    )
    return parser.parse_args()


def main():
    """ Main """

    # Problem
    problem = DrosophilaEvolution()

    # Parse command line arguments
    clargs = parse_args(problem=problem)
    max_evaluations = clargs.n_pop*clargs.n_gen
    problem.second_objective_name = clargs.objective

    # Algorithm
    algorithm = NSGAII(
        problem=problem,
        population_size=clargs.n_pop,
        offspring_population_size=clargs.n_pop,
        mutation=PolynomialMutation(
            probability=clargs.mutation_probability,
            distribution_index=clargs.mutation_distribution,
        ),
        crossover=SBXCrossover(
            probability=clargs.crossover_probability,
            distribution_index=clargs.crossover_distribution,
        ),
        population_evaluator=MultiprocessEvaluator(clargs.n_cpu),
        termination_criterion=StoppingByEvaluations(
            max_evaluations=max_evaluations
        ),
        # dominance_comparator=DominanceComparator()
    )

    # Results Dumping
    algorithm.observable.register(
        observer=WriteFullFrontToFileObserver(
            output_directory=clargs.output_directory,
        )
    )

    # Visualisers
    algorithm.observable.register(
        observer=ProgressBarObserver(max=max_evaluations)
    )
    algorithm.observable.register(
        observer=VisualizerObserver(
            reference_front=problem.reference_front
        )
    )

    # Run optimisation
    algorithm.run()

    # Get results
    front = algorithm.get_result()
    ranking = FastNonDominatedRanking()
    # pareto_fronts = ranking.compute_ranking(front)
    objective = 'torque'

    # Plot front
    plot_front = Plot(
        title=f'Pareto front {objective}',
        reference_front=problem.reference_front,
        axis_labels=problem.obj_labels)
    plot_front.plot(front, filename=algorithm.get_name())

    # Plot interactive front
    plot_front = InteractivePlot(
        title=f'Pareto front {objective}',
        reference_front=problem.reference_front,
        axis_labels=problem.obj_labels)
    plot_front.plot(front, filename=algorithm.get_name())

    # Save results to file
    print_function_values_to_file(front, clargs.output_fun)
    print_variables_to_file(front, clargs.output_var)

    print('Algorithm (continuous problem): ' + algorithm.get_name())
    print('Problem: ' + problem.get_name())
    print('Computing time: ' + str(algorithm.total_computing_time*1/60))


if __name__ == '__main__':
    main()<|MERGE_RESOLUTION|>--- conflicted
+++ resolved
@@ -279,15 +279,9 @@
 
         use_penalties = True
         if use_penalties:
-<<<<<<< HEAD
-            
-            expected_stance_legs = 3.5
-            min_legs = 2.8
-=======
 
             expected_stance_legs = 4
             min_legs = 3
->>>>>>> fb403724
             mean_stance_legs = fly.stance_count*fly.time_step/fly.time
             # print(fly.stance_count, fly.time_step, fly.time, mean_stance_legs)
             penalty_time_stance = (
@@ -344,10 +338,6 @@
             #     (abs(np.array(fly.ball_rotations()))[
             #      1]+abs(np.array(fly.ball_rotations()))[2])
 
-<<<<<<< HEAD
-            objective = 'stability'
-=======
->>>>>>> fb403724
             solution.objectives[0] = -distance*2e2 + penalties
             if self.second_objective_name == 'stability':
                 print(self.second_objective_name)
