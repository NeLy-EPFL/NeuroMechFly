--- conflicted
+++ resolved
@@ -21,11 +21,7 @@
     """
 
     def __init__(
-<<<<<<< HEAD
-            self, container, name,joint_pos, joint_vel, rest_pos = 0,
-=======
             self, container, name, joint_pos, joint_vel, rest_pos=0.0,
->>>>>>> 6989a626
             flexor_mn=None, extensor_mn=None,
             flexor_amp=None, extensor_amp=None,
             parameters=None
