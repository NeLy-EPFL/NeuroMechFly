""" Drosophila Evolution. """
from datetime import datetime
import logging
import os
from pathlib import Path

import numpy as np

import pybullet as p
from NeuroMechFly.container import Container
from jmetal.algorithm.multiobjective.nsgaii import NSGAII
from jmetal.core.observer import Observer
from jmetal.core.problem import FloatProblem
from jmetal.core.problem import DynamicProblem
from jmetal.core.solution import FloatSolution
from jmetal.lab.visualization import InteractivePlot, Plot
from jmetal.operator import (DifferentialEvolutionCrossover,
                             PolynomialMutation, SBXCrossover)
from jmetal.util.evaluator import MultiprocessEvaluator
from jmetal.util.observer import ProgressBarObserver, VisualizerObserver
from jmetal.util.ranking import FastNonDominatedRanking
from jmetal.util.solution import print_function_values_to_file  
from jmetal.util.solution import print_variables_to_file
from jmetal.util.termination_criterion import StoppingByEvaluations
from drosophila_simulation_opt import DrosophilaSimulation

LOGGER = logging.getLogger('jmetal')

class WriteFullFrontToFileObserver(Observer):

    def __init__(self, output_directory: str) -> None:
        """ Write function values of the front into files.

        :param output_directory: Output directory.
        Each front will be saved on a file `FUN.x`.
        """
        self.counter = 0
        self.directory = output_directory

        if Path(self.directory).is_dir():
            LOGGER.warning(
                'Directory {} exists. Removing contents.'.format(
                    self.directory))
            for file in os.listdir(self.directory):
                os.remove('{0}/{1}'.format(self.directory, file))
        else:
            LOGGER.warning(
                'Directory {} does not exist. Creating it.'.format(
                    self.directory))
            Path(self.directory).mkdir(parents=True)

    def update(self, *args, **kwargs):
        problem = kwargs['PROBLEM']
        solutions = kwargs['SOLUTIONS']

        if solutions:
            if isinstance(problem, DynamicProblem):
                termination_criterion_is_met = kwargs.get(
                    'TERMINATION_CRITERIA_IS_MET', None)
                if termination_criterion_is_met:
                    print_variables_to_file(
                        solutions,
                        '{}/VAR.{}'.format(
                            self.directory, self.counter)
                    )
                    print_function_values_to_file(
                        solutions,
                        '{}/FUN.{}'.format(
                            self.directory, self.counter)
                    )
                    self.counter += 1
            else:
                print_variables_to_file(
                    solutions,
                    '{}/VAR.{}'.format(
                        self.directory, self.counter)
                )
                print_function_values_to_file(
                    solutions,
                    '{}/FUN.{}'.format(
                        self.directory, self.counter)
                )
                self.counter += 1

def read_optimization_results(fun, var):
    """ Read optimization results. """
    return (np.loadtxt(fun), np.loadtxt(var))

class DrosophilaEvolution(FloatProblem):
    """Documentation for DrosophilaEvolution"""
    def __init__(self):
        super(DrosophilaEvolution, self).__init__()
        self.number_of_variables = 80
        self.number_of_objectives = 2
        self.number_of_constraints = 0

        self.obj_directions = [self.MINIMIZE, self.MINIMIZE]
        self.obj_labels = ["Distance (negative)", "Stability"]

        #: Bounds
        noscillators = 36
        N = int(noscillators/4)

        #: Muscle parameters
        # coxa : [1e-2, 1e-2, 1e-3, 1e-3], [1e0, 1e0, 1e0, 1e-2]
        # Femur : [1e-2, 1e-2, 1e-3, 1e-3], [1e0, 1e0, 1e0, 1e-2]
        # Tibia : [1e-2, 1e-2, 1e-3, 1e-4], [1e-1, 1e-1, 1e-1, 1e-3]

        # muscle params with rest position being optimized
        lower_bound_active_muscles = (
                np.asarray(
                    [# Front
                    [1e-2, 1e-2, 1e-3, 1e-4, -0.11, 0.0, 0.0], # Coxa
                    [1e-2, 1e-2, 1e-3, 1e-4, -2.67, 0.0, 0.0], # Femur
                    [1e-2, 1e-2, 1e-3, 1e-5, 0.89, 0.0, 0.0], # Tibia
                    # Mid
                    [1e-2, 1e-2, 1e-3, 1e-4, -2.27, 0.0, 0.0], # Coxa_roll
                    [1e-2, 1e-2, 1e-3, 1e-4, -2.35, 0.0, 0.0], # Femur
                    [1e-2, 1e-2, 1e-3, 1e-5, 1.73, 0.0, 0.0], # Tibia
                    # Hind
                    [1e-2, 1e-2, 1e-3, 1e-4, -2.78, 0.0, 0.0], # Coxa_roll
                    [1e-2, 1e-2, 1e-3, 1e-4, -2.46, 0.0, 0.0], # Femur
                    [1e-2, 1e-2, 1e-3, 1e-5, 1.12, 0.0, 0.0], # Tibia
                    ]
                )
        ).flatten()

        upper_bound_active_muscles = (
                np.asarray(
                    [
                    # Front
                    [1e0, 1e0, 1e0, 1e-3, 0.80, 1.75, 1.75], # Coxa
                    [1e0, 1e0, 1e0, 1e-3, -1.31, 1.75, 1.75], # Femur
                    [1e-1, 1e-1, 1e-1, 1e-4, 2.44, 1.75, 1.75], # Tibia
                    # Mid
                    [1e0, 1e0, 1e0, 1e-3, -1.82, 1.75, 1.75], # Coxa_roll
                    [1e0, 1e0, 1e0, 1e-3, -1.84, 1.75, 1.75], # Femur
                    [1e-1, 1e-1, 1e-1, 1e-4, 2.63, 1.75, 1.75], # Tibia
                    # Hind
                    [1e0, 1e0, 1e0, 1e-3, -2.44, 1.75, 1.75], # Coxa_roll
                    [1e0, 1e0, 1e0, 1e-3, -1.31, 1.75, 1.75], # Femur
                    [1e-1, 1e-1, 1e-1, 1e-4, 2.79, 1.75, 1.75], # Tibia
                    ]
                )
        ).flatten()

        #lower_bound_active_muscles = (
        #np.ones((N, 6))*np.array([1e-3, 1e-3, 1e-4, 1e-5, 1.0, 0.0]
        #    )).flatten()
<<<<<<< HEAD
        lower_bound_active_muscles = (
                np.ones((N, 6))*np.array([1e-2, 1e-2, 1e-4, 1e-4, 1.0, 0.0]
            )).flatten()
                   
=======
        # lower_bound_active_muscles = (
        #         np.ones((N, 6))*np.array([1e-3, 1e-3, 1e-4, 1e-5, 0.5, 0.0]
        #     )).flatten()

>>>>>>> 6989a626
        #upper_bound_active_muscles = (
        #    np.ones((N, 6))*np.array([7e-1, 7e-1, 7e-2, 7e-3, 0.0, 0.0]
        #    )).flatten()

        #upper_bound_active_muscles = [8e-3, 8e-3, 8e-4, 8e-5, 1.5, 2,
        #                              8e-3, 8e-3, 8e-4, 8e-5, 1.5, 2,
        #                              8e-3, 8e-3, 8e-4, 8e-5, 1.5, 2,
        #                              5e-2, 5e-2, 5e-3, 5e-4, 1.5, 2,
        #                              5e-2, 5e-2, 5e-3, 5e-4, 1.5, 2,
        #                              5e-2, 5e-2, 5e-3, 5e-4, 1.5, 2,
        #                              7e-2, 7e-2, 7e-3, 7e-4, 1.5, 2,
        #                              7e-2, 7e-2, 7e-3, 7e-4, 1.5, 2,
        #                              7e-2, 7e-2, 7e-3, 7e-4, 1.5, 2]

        #lower_bound_active_muscles = np.array([3e-3, 8e-3, 8e-4, 8e-5, 1.5, 2]*3 +
        #                                      [5e-2, 5e-2, 5e-3, 5e-4, 1.5, 2]*3 +
        #                                      [7e-2, 7e-2, 7e-3, 7e-4, 1.5, 2]*3)

        #upper_bound_active_muscles = np.array([4e-1, 3e-2, 3e-3, 1e-3, 1.5, 2]*3 +
        #                                      [3e-1, 2e-2, 3e-3, 1e-3, 1.5, 2]*3 +
        #                                      [2e-1, 1e-2, 1e-3, 7e-4, 1.5, 2]*3)

        #upper_bound_active_muscles = np.array([6e-2, 3e-2, 3e-3, 1e-3, 1.5, 2]*3 +
        #                                      [6e-2, 3e-2, 3e-3, 1e-3, 1.5, 2]*3 +
        #                                      [6e-2, 3e-2, 3e-3, 1e-3, 1.5, 2]*3)
<<<<<<< HEAD
        '''
        upper_bound_active_muscles = np.array([8e-2, 1.2e-2, 1e-3, 1.3e-3, 1.5, 2,
                                               12e-2, 4e-2, 3e-3, 1e-3, 1.5, 2,
                                               8e-2, 1e-2, 3e-3, 1e-3, 1.5, 2,
                                               6e-2, 4e-2, 5e-3, 1.7e-3, 1.5, 2,
                                               25e-2, 6e-2, 1e-3, 1.7e-3, 1.5, 2,
                                               25e-2, 6e-2, 1e-3, 1.7e-3, 1.5, 2,
                                               25e-2, 3e-2, 13e-3, 1.4e-3, 1.5, 2,
                                               25e-2, 6e-2, 1e-3, 1.7e-3, 1.5, 2,
                                               25e-2, 6e-2, 1e-3, 1.7e-3, 1.5, 2]
                                               )
        
        upper_bound_active_muscles = np.array(
            [8e-2, 1.2e-2, 1.0-3, 1.0e-3, 1.5, 2]*3 +
            [50e-2, 6e-2, 1e-3, 1.2e-3, 1.5, 2]*3
                                               )     
        '''
        upper_bound_active_muscles = np.array([8e-2, 1.2e-2, 1.0e-3, 1.0e-3, 1.5, 2,
                                            8e-2, 1.2e-2, 1.0e-3, 1.0e-3, 1.5, 2,
                                            8e-2, 1.2e-2, 1.0e-3, 1.0e-3, 1.5, 2,
                                            50e-2, 6e-2, 1e-3, 1.7e-3, 1.5, 2,
                                            8e-2, 1.2e-2, 1.0e-3, 1.0e-3, 1.5, 2,
                                            50e-2, 6e-2, 1e-3, 1.7e-3, 1.5, 2,
                                            50e-2, 6e-2, 1e-3, 1.7e-3, 1.5, 2,
                                            8e-2, 1.2e-2, 1.0e-3, 1.0e-3, 1.5, 2,
                                            50e-2, 6e-2, 1e-3, 1.7e-3, 1.5, 2]
                                            )                                             
        
=======
        # upper_bound_active_muscles = np.array([6e-2, 3e-2, 3e-3, 1e-3, 1.5, 2]*3 +
        #                                       [6e-2, 3e-2, 3e-3, 1e-3, 1.5, 2]*3 +
        #                                       [6e-2, 3e-2, 3e-3, 1e-3, 1.5, 2]*3)
>>>>>>> 6989a626
        #F:[2e-2, 2e-2, 3e-3, 1e-3, 1.5, 2], M:[3e-2, 3e-2, 3e-3, 1e-3, 1.5, 2], H:[3e-2, 3e-2, 1e-3, 8e-4, 1.5, 2]

        #: Phases
        lower_bound_phases = np.ones(   
            (17,))*-np.pi
        upper_bound_phases = np.ones(
            (17,))*np.pi

        self.lower_bound = np.hstack(
            (
                lower_bound_active_muscles,
                lower_bound_phases
            )
        )
        self.upper_bound = np.hstack(
            (
                upper_bound_active_muscles,
                upper_bound_phases
            )
        )

        #fun, var = read_optimization_results(
        #     "./FUN_mixed_retrain.ged3",
        #     "./VAR_mixed_retrain.ged3"
        #)

        #fun, var = read_optimization_results(
        #     "./optimization_results/run_Drosophila_var_71_obj_2_pop_20_gen_100_1106_0257/FUN.12",
        #     "./optimization_results/run_Drosophila_var_71_obj_2_pop_20_gen_100_1106_0257/VAR.12",
        #)

        #self.initial_solutions =  list(var) # [var[np.argmin(fun[:, 0])]]
        self.initial_solutions = []
        self._initial_solutions = self.initial_solutions.copy()

    def create_solution(self):
        new_solution = FloatSolution(
            self.lower_bound,
            self.upper_bound,
            self.number_of_objectives,
            self.number_of_constraints
        )
        new_solution.variables = np.random.uniform(
            self.lower_bound,
            self.upper_bound,
            self.number_of_variables
        ).tolist() if not self._initial_solutions else self._initial_solutions.pop()
        return new_solution


    def evaluate(self, solution):
        #: SIMULATION RUN TIME
        run_time = 7.0
        time_step = 0.001
        sim_options = {
            "headless": True,
            "model": "../../design/sdf/neuromechfly_limitsFromData.sdf",
            "model_offset": [0., 0., 11.2e-3],
            "pose": "../../config/pose_tripod_test.yaml",
            #"pose": "../../config/pose_optimization.yaml",
            "run_time": run_time,
            "base_link": 'Thorax',
            "controller": '../../config/locomotion_ball.graphml',
        }
        container = Container(run_time/time_step)
        fly = DrosophilaSimulation(container, sim_options)
        #: Set the variables
        fly.update_parameters(solution.variables)
        successful = fly.run(optimization=True)
        
        if not successful:
            lava = fly.is_lava()
            flying = fly.is_flying()
            #bbox = fly.is_in_not_bounds()
            touch = fly.is_touch()
            velocity_cap = fly.is_velocity_limit()
        else:
            lava = False
            flying = False
            #bbox = False
            touch = False
            velocity_cap = False
        
        #: Objectives
        #: Minimize activations
        m_out = np.asarray(container.muscle.outputs.log)
        m_names = container.muscle.outputs.names
        act = np.asarray(
            [m_out[:, j] for j, name in enumerate(m_names) if 'active' in name]
        )
        act = np.sum(act**2)*fly.TIME_STEP/fly.TIME
        print("ACT**2: {}".format(act))
        #: Distance
        distance = -np.array(fly.ball_rotations())[0]*fly.ball_radius #fly.distance_y
        print("DISTANCE: {}".format(distance))
        print("FLY BALL ROTATIONS: {}".format(fly.ball_rotations()))
        
        #: Velocity
        #velocity = (
        #    np.sum(np.asarray(container.physics.joint_velocities.log)**2)
        #)*fly.TIME_STEP/fly.RUN_TIME

        #: Penalties
        penalty_time = (fly.RUN_TIME - fly.TIME)/fly.RUN_TIME if (lava or flying or touch or velocity_cap) else 0.0
        print("PENALTY TIME: {}".format(penalty_time))
    
        expected_dist = 2*np.pi*fly.ball_radius
        penalty_dist = 0.0 if expected_dist < distance else 1e-2*(1e1 + 40*abs(distance-expected_dist))
        print("EXPECTED DISTANCE: {} PENALTY DISTANCE: {}".format(expected_dist, penalty_dist))

        penalty_linearity = 2e4*fly.ball_radius*(abs(np.array(fly.ball_rotations()))[1]+abs(np.array(fly.ball_rotations()))[2])
        print("PENALTY LIN: {}".format(penalty_linearity))

        stability = fly.stability_coef*fly.TIME_STEP/fly.TIME
        print("STABILITY: {}".format(stability))

        expected_stance_legs = 4
        min_legs = 3
        mean_stance_legs = fly.stance_count*fly.TIME_STEP/fly.TIME
        print("MEN STANCE LEG: {}".format(mean_stance_legs))
        print(fly.stance_count,fly.TIME_STEP,fly.TIME,mean_stance_legs)

        penalty_time_stance = 0.0 if min_legs <= mean_stance_legs <= expected_stance_legs else 1e1*abs(mean_stance_legs - min_legs)
        print("PENALTY TIME STANCE: {}".format(penalty_time_stance))

        print(-2e3*distance,penalty_linearity,penalty_time)
        print(1e5*act,penalty_dist,penalty_time_stance)
        #print(2e3*stability,penalty_dist,penalty_time_stance)
        # into a single objective
        #solution.objectives[0] = (-2e3*distance + penalty_linearity + penalty_time)
        solution.objectives[0] = (-1e3*distance)

        #solution.objectives[1] = (1e4*act + penalty_dist + penalty_time_stance)
        solution.objectives[1] = (2e2*stability + penalty_time_stance)
        print(solution.objectives)
        return solution

    def get_name(self):
        return 'Drosophila'

    def __del__(self):
        print("Deleting fly simulation....")


def main():
    """ Main """

    n_pop = 60
    n_gen = 1000

    max_evaluations = n_pop*n_gen

    problem = DrosophilaEvolution()
    # here change the genetic algorithm 
    # plotting tools 
    algorithm = NSGAII(
        problem=problem,
        population_size=n_pop,
        offspring_population_size=n_pop,
        mutation=PolynomialMutation(
            probability=1.0 / problem.number_of_variables,
            distribution_index=0.20  # 20
        ),
        crossover=SBXCrossover(probability=1.0, distribution_index=20),
        population_evaluator=MultiprocessEvaluator(8),
        termination_criterion=StoppingByEvaluations(max_evaluations=max_evaluations),
        # dominance_comparator=DominanceComparator()
    )

    # Results Dumping
    algorithm.observable.register(
        observer=WriteFullFrontToFileObserver(
            output_directory=(
                './optimization_results/run_{}_var_{}_obj_{}_pop_{}_gen_{}_{}'
            ).format(
                problem.get_name(),
                problem.number_of_variables,
                problem.number_of_objectives,
                n_pop,
                n_gen,
                datetime.now().strftime("%m%d_%H%M"),
            )
        )
    )

    # Visualisers
    algorithm.observable.register(
        observer=ProgressBarObserver(max=max_evaluations)
    )
    algorithm.observable.register(
        observer=VisualizerObserver(
            reference_front=problem.reference_front
        )
    )

    # Run optimisation
    algorithm.run()

    # Get results
    front = algorithm.get_result()
    ranking = FastNonDominatedRanking()
    pareto_fronts = ranking.compute_ranking(front)

    # Plot front
    plot_front = Plot(
        title='Pareto front approximation',
        reference_front=problem.reference_front,
        axis_labels=problem.obj_labels)
    plot_front.plot(front, filename=algorithm.get_name())

    # Plot interactive front
    plot_front = InteractivePlot(
        title='Pareto front approximation',
        reference_front=problem.reference_front,
        axis_labels=problem.obj_labels)
    plot_front.plot(front, filename=algorithm.get_name())

    # Save results to file
    print_function_values_to_file(front, 'FUN.' + 'ged3')
    print_variables_to_file(front, 'VAR.'+ 'ged3')

    print('Algorithm (continuous problem): ' + algorithm.get_name())
    print('Problem: ' + problem.get_name())
    print('Computing time: ' + str(algorithm.total_computing_time*1/60))


if __name__ == '__main__':
    main()<|MERGE_RESOLUTION|>--- conflicted
+++ resolved
@@ -147,17 +147,10 @@
         #lower_bound_active_muscles = (
         #np.ones((N, 6))*np.array([1e-3, 1e-3, 1e-4, 1e-5, 1.0, 0.0]
         #    )).flatten()
-<<<<<<< HEAD
-        lower_bound_active_muscles = (
-                np.ones((N, 6))*np.array([1e-2, 1e-2, 1e-4, 1e-4, 1.0, 0.0]
-            )).flatten()
-                   
-=======
         # lower_bound_active_muscles = (
         #         np.ones((N, 6))*np.array([1e-3, 1e-3, 1e-4, 1e-5, 0.5, 0.0]
         #     )).flatten()
 
->>>>>>> 6989a626
         #upper_bound_active_muscles = (
         #    np.ones((N, 6))*np.array([7e-1, 7e-1, 7e-2, 7e-3, 0.0, 0.0]
         #    )).flatten()
@@ -183,7 +176,6 @@
         #upper_bound_active_muscles = np.array([6e-2, 3e-2, 3e-3, 1e-3, 1.5, 2]*3 +
         #                                      [6e-2, 3e-2, 3e-3, 1e-3, 1.5, 2]*3 +
         #                                      [6e-2, 3e-2, 3e-3, 1e-3, 1.5, 2]*3)
-<<<<<<< HEAD
         '''
         upper_bound_active_muscles = np.array([8e-2, 1.2e-2, 1e-3, 1.3e-3, 1.5, 2,
                                                12e-2, 4e-2, 3e-3, 1e-3, 1.5, 2,
@@ -200,7 +192,7 @@
             [8e-2, 1.2e-2, 1.0-3, 1.0e-3, 1.5, 2]*3 +
             [50e-2, 6e-2, 1e-3, 1.2e-3, 1.5, 2]*3
                                                )     
-        '''
+        
         upper_bound_active_muscles = np.array([8e-2, 1.2e-2, 1.0e-3, 1.0e-3, 1.5, 2,
                                             8e-2, 1.2e-2, 1.0e-3, 1.0e-3, 1.5, 2,
                                             8e-2, 1.2e-2, 1.0e-3, 1.0e-3, 1.5, 2,
@@ -211,12 +203,10 @@
                                             8e-2, 1.2e-2, 1.0e-3, 1.0e-3, 1.5, 2,
                                             50e-2, 6e-2, 1e-3, 1.7e-3, 1.5, 2]
                                             )                                             
-        
-=======
+        '''
         # upper_bound_active_muscles = np.array([6e-2, 3e-2, 3e-3, 1e-3, 1.5, 2]*3 +
         #                                       [6e-2, 3e-2, 3e-3, 1e-3, 1.5, 2]*3 +
         #                                       [6e-2, 3e-2, 3e-3, 1e-3, 1.5, 2]*3)
->>>>>>> 6989a626
         #F:[2e-2, 2e-2, 3e-3, 1e-3, 1.5, 2], M:[3e-2, 3e-2, 3e-3, 1e-3, 1.5, 2], H:[3e-2, 3e-2, 1e-3, 8e-4, 1.5, 2]
 
         #: Phases
@@ -273,7 +263,7 @@
         time_step = 0.001
         sim_options = {
             "headless": True,
-            "model": "../../design/sdf/neuromechfly_limitsFromData.sdf",
+            "model": "../../design/sdf/neuromechfly_limitsFromData_minMax.sdf",
             "model_offset": [0., 0., 11.2e-3],
             "pose": "../../config/pose_tripod_test.yaml",
             #"pose": "../../config/pose_optimization.yaml",
@@ -364,8 +354,8 @@
 def main():
     """ Main """
 
-    n_pop = 60
-    n_gen = 1000
+    n_pop = 20
+    n_gen = 100
 
     max_evaluations = n_pop*n_gen
 
