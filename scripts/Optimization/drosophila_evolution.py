--- conflicted
+++ resolved
@@ -301,27 +301,14 @@
         print("ACT**2: {}".format(act))
         #: Distance
         distance = -np.array(fly.ball_rotations())[0]*fly.ball_radius #fly.distance_y
-<<<<<<< HEAD
-        print("DISTANCE: {}".format(distance))
-        print("FLY BALL ROTATIONS: {}".format(fly.ball_rotations()))
-        
-=======
-
->>>>>>> 94b35004
         #: Velocity
         #velocity = (
         #    np.sum(np.asarray(container.physics.joint_velocities.log)**2)
         #)*fly.TIME_STEP/fly.RUN_TIME
 
         #: Penalties
-<<<<<<< HEAD
-        penalty_time = (fly.RUN_TIME - fly.TIME)/fly.RUN_TIME if (lava or flying or touch or velocity_cap) else 0.0
-        print("PENALTY TIME: {}".format(penalty_time))
-    
-=======
         penalty_time = 1e2 + 1e2*(fly.RUN_TIME - fly.TIME)/fly.RUN_TIME if (lava or flying or touch or velocity_cap) else 0.0
 
->>>>>>> 94b35004
         expected_dist = 2*np.pi*fly.ball_radius
         penalty_dist = 0.0 if expected_dist < distance else 1e-2*(1e1 + 40*abs(distance-expected_dist))
         print("EXPECTED DISTANCE: {} PENALTY DISTANCE: {}".format(expected_dist, penalty_dist))
@@ -364,11 +351,7 @@
     """ Main """
 
     n_pop = 20
-<<<<<<< HEAD
-    n_gen = 100
-=======
     n_gen = 10
->>>>>>> 94b35004
 
     max_evaluations = n_pop*n_gen
 
