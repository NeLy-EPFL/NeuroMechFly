#!/usr/bin/env python
"""
Script to run NSGA-II multip objective optimization.

In the command line, run $ run_multiobj_optimization --gui
To select the size of the population append '--pop' to the command you run.
To select the number of the generations append '--gen' to the command you run.
To set the number of cores that the script will run, add --process <core-number>

To make further changes to the simulation, see 'sim_options' on line 114.
"""

import os
import argparse
import pkgutil
from datetime import datetime
from pathlib import Path

import farms_pylog as pylog
from jmetal.algorithm.multiobjective.nsgaii import NSGAII
from jmetal.lab.visualization import Plot
from jmetal.operator import PolynomialMutation, SBXCrossover
from jmetal.util.evaluator import MultiprocessEvaluator
from jmetal.util.observer import ProgressBarObserver, VisualizerObserver
from jmetal.util.ranking import FastNonDominatedRanking
from jmetal.util.solution import (print_function_values_to_file,
                                  print_variables_to_file)
from jmetal.util.termination_criterion import StoppingByEvaluations

from NeuroMechFly.experiments.network_optimization import multiobj_optimization
<<<<<<< HEAD
from NeuroMechFly.experiments.network_optimization.multiobj_optimization import WriteFullFrontToFileObserver
=======
from NeuroMechFly.experiments.network_optimization.multiobj_optimization import \
    WriteFullFrontToFileObserver, separate_penalties_into_gens
>>>>>>> fe7c02a5

neuromechfly_path = Path(pkgutil.get_loader("NeuroMechFly").get_filename()).parents[1]


def parse_args():
    """ Parse arguments from command line """
    parser = argparse.ArgumentParser()
    parser.add_argument('-g', '--gen', type=int, default=60)
    parser.add_argument('-p', '--pop', type=int, default=200)
    parser.add_argument('-n', '--process', type=int, default=8)
    parser.set_defaults(gui=False, profile=False)

    return parser.parse_args()

if __name__ == "__main__":
    """ Main """
<<<<<<< HEAD
    args = parse_args()
    n_pop = args.pop
    n_gen = args.gen

=======
    n_pop = 30
    n_gen = 70
    max_evaluations = n_pop*n_gen
>>>>>>> fe7c02a5
    # Problem
    max_evaluations = n_pop*n_gen
    problem = multiobj_optimization.DrosophilaEvolution()

    # Algorithm
    algorithm = NSGAII(
        problem=problem,
        population_size=n_pop,
        offspring_population_size=n_pop,
        mutation=PolynomialMutation(
            probability=1.0 / problem.number_of_variables,
            distribution_index=20,
        ),
        crossover=SBXCrossover(
            probability=0.9,
            distribution_index=15,
        ),
        population_evaluator=MultiprocessEvaluator(args.process),
        termination_criterion=StoppingByEvaluations(
            max_evaluations=max_evaluations
        ),
        # dominance_comparator=DominanceComparator()
    )
    # Output directory
    output_dir = os.path.join(
        neuromechfly_path,
        'scripts/neuromuscular_optimization'
    )

    # Results Dumping
    result_path = 'optimization_results/run_{}_var_{}_obj_{}_pop_{}_gen_{}_{}'.format(
            problem.get_name(),
            problem.number_of_variables,
            problem.number_of_objectives,
            n_pop,
            n_gen,
            datetime.now().strftime('%y%m%d_%H%M%S'),
    )
    algorithm.observable.register(
        observer=WriteFullFrontToFileObserver(
<<<<<<< HEAD
            output_directory=(
                os.path.join(output_dir, result_path)
=======
            output_directory=os.path.join(
                output_dir,
                result_path
>>>>>>> fe7c02a5
            )
        )
    )

    # Visualisers
    algorithm.observable.register(
        observer=ProgressBarObserver(max=max_evaluations)
    )
    algorithm.observable.register(
        observer=VisualizerObserver(
            reference_front=problem.reference_front
        )
    )

    # Run optimisation
    algorithm.run()

    # Get results
    front = algorithm.get_result()
    ranking = FastNonDominatedRanking()
    # pareto_fronts = ranking.compute_ranking(front)

    # Plot front
    plot_front = Plot(
        title='Pareto front approximation',
        reference_front=problem.reference_front,
        axis_labels=problem.obj_labels)
    plot_front.plot(front, filename=algorithm.get_name())

    # Save results of the latest generation to a .txt file
    print_function_values_to_file(front,  os.path.join(output_dir,'FUN.txt'))
    print_variables_to_file(front,  os.path.join(output_dir,'VAR.txt'))

<<<<<<< HEAD
    # Move the config file inside the results directory
    Path(os.path.join(output_dir, 'optimization_results/CONFIG.yaml')).rename(os.path.join(output_dir, result_path, 'CONFIG.yaml'))
=======
    # Save penalties into separate files
    separate_penalties_into_gens(n_gen, n_pop, os.path.join(output_dir, result_path))
>>>>>>> fe7c02a5

    print('Algorithm (continuous problem): ' + algorithm.get_name())
    print('Problem: ' + problem.get_name())
    print('Computing time: ' + str(algorithm.total_computing_time*1/60))<|MERGE_RESOLUTION|>--- conflicted
+++ resolved
@@ -28,12 +28,7 @@
 from jmetal.util.termination_criterion import StoppingByEvaluations
 
 from NeuroMechFly.experiments.network_optimization import multiobj_optimization
-<<<<<<< HEAD
 from NeuroMechFly.experiments.network_optimization.multiobj_optimization import WriteFullFrontToFileObserver
-=======
-from NeuroMechFly.experiments.network_optimization.multiobj_optimization import \
-    WriteFullFrontToFileObserver, separate_penalties_into_gens
->>>>>>> fe7c02a5
 
 neuromechfly_path = Path(pkgutil.get_loader("NeuroMechFly").get_filename()).parents[1]
 
@@ -50,16 +45,9 @@
 
 if __name__ == "__main__":
     """ Main """
-<<<<<<< HEAD
     args = parse_args()
     n_pop = args.pop
     n_gen = args.gen
-
-=======
-    n_pop = 30
-    n_gen = 70
-    max_evaluations = n_pop*n_gen
->>>>>>> fe7c02a5
     # Problem
     max_evaluations = n_pop*n_gen
     problem = multiobj_optimization.DrosophilaEvolution()
@@ -100,14 +88,8 @@
     )
     algorithm.observable.register(
         observer=WriteFullFrontToFileObserver(
-<<<<<<< HEAD
             output_directory=(
                 os.path.join(output_dir, result_path)
-=======
-            output_directory=os.path.join(
-                output_dir,
-                result_path
->>>>>>> fe7c02a5
             )
         )
     )
@@ -141,13 +123,8 @@
     print_function_values_to_file(front,  os.path.join(output_dir,'FUN.txt'))
     print_variables_to_file(front,  os.path.join(output_dir,'VAR.txt'))
 
-<<<<<<< HEAD
     # Move the config file inside the results directory
     Path(os.path.join(output_dir, 'optimization_results/CONFIG.yaml')).rename(os.path.join(output_dir, result_path, 'CONFIG.yaml'))
-=======
-    # Save penalties into separate files
-    separate_penalties_into_gens(n_gen, n_pop, os.path.join(output_dir, result_path))
->>>>>>> fe7c02a5
 
     print('Algorithm (continuous problem): ' + algorithm.get_name())
     print('Problem: ' + problem.get_name())
