#!/usr/bin/env python
"""
Script to run neuromuscular control.
In the command line, run $ run_neuromuscular_control --gui
By default, the fastest solution from the last generation will run, to change this provide
generation and solution information with --gen and --sol arguments.
To record the simulation, append '--record' to the command you run.
To plot the population and gait diagram of the solution, append '--plot' to the command you run.

To make further changes to the simulation, see 'sim_options' on line 114.
"""

import argparse
import os
import pkgutil
from datetime import datetime
from pathlib import Path
import matplotlib.pyplot as plt
import numpy as np

import farms_pylog as pylog
from farms_container import Container
from NeuroMechFly.experiments.network_optimization import neuromuscular_control
from NeuroMechFly.utils.plotting import plot_gait_diagram
from NeuroMechFly.utils.profiler import profile

neuromechfly_path = Path(pkgutil.get_loader(
    "NeuroMechFly").get_filename()).parents[1]


def print_penalties_to_file(gen, penalties):
    """ Writes penalties into a txt file inside results. """

    output_file_directory = os.path.join(
        neuromechfly_path,
        'scripts/neuromuscular_optimization',
        'optimization_results',
        f'PENALTIES.{gen}'
    )

    pylog.info('Output file (penalty values): ' + output_file_directory)

    with open(output_file_directory, 'a') as of:
        for penalty in penalties:
            of.write(str(penalty) + ' ')
        of.write('\n')


def parse_args():
    """ Parse arguments from command line """
    parser = argparse.ArgumentParser()
    parser.add_argument('-g', '--gen', default='txt')
    parser.add_argument(
        '-p',
        '--path',
        default='',
        help='Path relative to the scripts/neuromuscular_optimization')
    parser.add_argument(
        '-s', '--sol', default='tradeoff',
        help='Solution types are: fastest, win_win, most_stable or an integer (ind number)'
    )
    parser.add_argument('--gui', dest='gui', action='store_true')
    parser.add_argument('--record', dest='record', action='store_true')
    parser.add_argument('--plot', dest='plot', action='store_true')
    parser.add_argument('--slow', dest='slow', action='store_true')
    parser.add_argument('--log_penalties', dest='log_penalties', action='store_true')
    parser.add_argument('--profile', dest='profile', action='store_true')
    parser.add_argument('--solver_iterations', dest='solver_iterations', type=int, default=100)
    parser.set_defaults(gui=False, profile=False)
    return parser.parse_args()


def print_penalties_to_file(file_path: str, generation: int, penalties: tuple) -> None:
    """ Writes penalties into a txt file inside results. """

    output_file_directory = os.path.join(file_path, f"PENALTIES.{generation}")

    pylog.info('Output file (penalty values): ' + output_file_directory)

    with open(output_file_directory, 'a') as of:
        for penalty in penalties:
            of.write(str(penalty) + ' ')
        of.write('\n')


def main(args):
    """ Main function """

    run_time = 2.0
    time_step = 1e-4

    #: Set collision segments
    ground_contact = [
        f"{side}{leg}{segment}"
        for side in ('L', 'R')
        for leg in ('F', 'M', 'H')
        for segment in tuple(f"Tarsus{i}" for i in range(1, 6))
    ]

    #: Setting up the paths for the SDF and POSE files
    model_path = neuromechfly_path.joinpath(
        "data/design/sdf/neuromechfly_locomotion_optimization.sdf"
    )
    pose_path = neuromechfly_path.joinpath(
        "data/config/pose/pose_tripod.yaml"
    )
    controller_path = neuromechfly_path.joinpath(
        "data/config/network/locomotion_network.graphml"
    )

    #: Get experiment information
    path = os.path.abspath(args.path)
    exp_name = path.split('/')[-1]
    exp_info = exp_name.split('_')

    if 'run' in exp_name:
        exp = f"{exp_name}"
        gen = args.gen
    else:
        exp = 'last_run'
        gen = 'final'

    # Set the ball specs based on your experimental setup
    ball_specs = {
<<<<<<< HEAD
        'ball_mass': 54.6e-6,
        'ground_friction_coef': 1.3
=======
        'ball_mass': 54.6e-6
>>>>>>> 9513ed92
    }
    # Simulation options
    sim_options = {
        "headless": not args.gui,
        "model": str(model_path),
        "model_offset": [0., 0., 11.2e-3],
        "run_time": run_time,
        "time_step": time_step,
        "pose": pose_path,
        "solver_iterations":100,
        "base_link": 'Thorax',
        "controller": controller_path,
        "ground_contacts": ground_contact,
        # 'self_collisions': self_collision,
        "draw_collisions": True,  # : Set True to change the color of colliding segments
        "record": args.record,  # : Set True to record the simulation
        "solver_iterations":args.solver_iterations,
        'camera_distance': 4.4,
        'track': False,
        'moviename': f'{exp}_gen_{gen}_sol_{args.sol}.mp4',
        'moviespeed': 0.2,  # : Speed of the recorded movie
        'slow_down': args.slow,
        'sleep_time': 1e-3,
        'rot_cam': True,  # : Set true to rotate the camera automatically
        'ground': 'ball',
        'results_path': f'{exp}_gen_{gen}_sol_{args.sol}',
        'save_frames': False,
        **ball_specs
    }
    #: Initialize the container
    container = Container(run_time / time_step)
    animal = neuromuscular_control.DrosophilaSimulation(container, sim_options)
    #: Load the results of the latest generation of the last optimization run
    fun_path = os.path.join(
        neuromechfly_path,
        'scripts/neuromuscular_optimization',
        args.path,
        'FUN.' + args.gen
    )
    var_path = os.path.join(
        neuromechfly_path,
        'scripts/neuromuscular_optimization',
        args.path,
        'VAR.' + args.gen
    )

    fun, var = np.loadtxt(fun_path), np.loadtxt(var_path)

    #: Select which solution to use (fastest, in this case)
    ind = animal.select_solution(args.sol, fun)

    params = var[ind]
    params = np.array(params)

    #: Run the selected parameter values in the simulation
    animal.update_parameters(params)
    animal.run(optimization=False)
    #: Dump the optimization results
    results_path = os.path.join(
        neuromechfly_path,
        'scripts/neuromuscular_optimization',
        f"simulation_{exp}",
        f"gen_{gen}",
        f"sol_{args.sol}"
    )

    if not os.path.exists(results_path):
        os.makedirs(results_path)

    if not args.log_penalties:
        animal.container.dump(dump_path=results_path, overwrite=True)
    else:
        # Log penalties
        # OBJECTIVES
        objectives = {}
        #: Forward distance (backward rotation of the ball)
        objectives['distance'] = np.array(
            animal.ball_rotations)[0] * animal.ball_radius * animal.units.meters
        objectives['stability'] = animal.opti_stability
        # PENALTIES
        penalties = {}
        duty_factor = animal.duty_factor
        # Keep the duty factor between 40% and 90%
        # Taken from Mendes et al. 2012
        penalties['duty_factor'] = np.count_nonzero(
            duty_factor < 0.4) + np.count_nonzero(duty_factor > 0.90)
        penalties['lava'] = animal.opti_lava
        penalties['velocity'] = animal.opti_velocity
        penalties['joint_limits'] = animal.opti_joint_limit

        print_penalties_to_file(
            file_path=neuromechfly_path.joinpath(
                'scripts/neuromuscular_optimization',
                args.path
            ), generation=args.gen,
            penalties=(*objectives.values(), *penalties.values())
        )
        print('Penalties logged!')

        # assert np.isclose(
        #     [(
        #         objectives_weighted['distance'] + sum(penalties_weighted.values()) +
        #         objectives_weighted['stability'] + sum(penalties_weighted.values())
        #     )], [fun[ind, 0] + fun[ind, 1]]
        # )

    if args.plot:
        contact_flag_data = animal.container.physics.contact_flag.log
        contact_flag_names = animal.container.physics.contact_flag.names
        contact_flag = {name: contact_flag_data[:, i]
                        for i, name in enumerate(contact_flag_names)}

        fig, (ax1, ax2) = plt.subplots(1, 2, figsize=(16, 4))
        ax1.scatter(fun[:, 0], fun[:, 1])
        ax1.scatter(fun[ind, 0], fun[ind, 1], label=f'Ind: {ind}')
        ax1.set_xlabel('Distance')
        ax1.set_ylabel('Stability')
        ax1.set_title(f'Speed: {round(animal.ball_rotations[0]*5/run_time, 2)} mm/s')
        ax1.legend()

        duty_factor = [round(dut, 3) for dut in animal.duty_factor]
        plot_gait_diagram(data=contact_flag, ts=time_step, ax=ax2)
        ax2.set_title(f'Duty factor: {duty_factor}')
        ax2.set_xlim(0.2, 1.0)
        fig.savefig(os.path.join(results_path, f'../selected_sol_{ind}.png'))
        plt.show()


if __name__ == "__main__":
    """ Main """
    # parse cli arguments
    cli_args = parse_args()
    if cli_args.profile:
        profile(main, args=cli_args)
    else:
        main(cli_args)



<|MERGE_RESOLUTION|>--- conflicted
+++ resolved
@@ -122,12 +122,8 @@
 
     # Set the ball specs based on your experimental setup
     ball_specs = {
-<<<<<<< HEAD
         'ball_mass': 54.6e-6,
         'ground_friction_coef': 1.3
-=======
-        'ball_mass': 54.6e-6
->>>>>>> 9513ed92
     }
     # Simulation options
     sim_options = {
